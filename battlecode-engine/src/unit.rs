--- conflicted
+++ resolved
@@ -1,1249 +1,1056 @@
-//! Units are player-controlled entities that can perform certain
-//! game actions, depending on their type.
-
-use failure::Error;
-use std::cmp;
-
-use super::constants::*;
-use super::error::GameError;
-use super::location::*;
-use super::research::Level;
-use super::world::Team;
-use unit::UnitType::*;
-
-/// Percentage.
-pub type Percent = u32;
-
-/// The ID of an unit is assigned when the unit is spawned.
-pub type UnitID = u32;
-
-/// The public version of the unit. Contains all the unit's stats but none of
-/// the action. The other team can see everything in the unit info.
-pub struct UnitInfo {
-    /// The unique ID of the unit.
-    pub id: UnitID,
-    /// The team the unit is on.
-    pub team: Team,
-    /// The type of the unit.
-    pub unit_type: UnitType,
-    /// The current location of the unit.
-    pub location: Option<MapLocation>,
-    /// The current health of the unit.
-    pub health: u32,
-}
-
-/// The different unit types, which include factories, rockets, and the robots.
-#[derive(Debug, Clone, Copy, Serialize, Deserialize, PartialEq, Eq, Hash)]
-pub enum UnitType {
-    /// Workers are the foundation of the civilization.
-    Worker,
-    /// Knights are a melee unit that is strong in numbers.
-    Knight,
-    /// Rangers are a ranged unit with good all-around combat.
-    Ranger,
-    /// Mages are a fragile but specialized ranged unit for large areas.
-    Mage,
-    /// Healers are a suport unit that can heal other units.
-    Healer,
-    /// Factories are the hub for producing combative robots.
-    Factory,
-    /// Rockets are the only unit that can move between planets.
-    Rocket,
-}
-
-impl UnitType {
-    /// List all the unit types.
-    pub fn all() -> Vec<UnitType> {
-        vec![
-            Worker,
-            Knight,
-            Ranger,
-            Mage,
-            Healer,
-            Factory,
-            Rocket,
-        ]
-    }
-
-    /// Return the default stats of the given unit type.
-    fn default(&self) -> Unit {
-        match *self {
-            Worker => Unit {
-                unit_type: Worker,
-                health: 100,
-                max_health: 100,
-                damage: 0,
-                attack_range: 0,
-                vision_range: 50,
-                movement_cooldown: 20,
-                attack_cooldown: 0,
-                ..Default::default()
-            },
-            Knight => Unit {
-                unit_type: Knight,
-                health: 250,
-                max_health: 250,
-                damage: 100,
-                attack_range: 1,
-                vision_range: 50,
-                movement_cooldown: 15,
-                attack_cooldown: 20,
-                ability_cooldown: 75,
-                ability_range: 10,
-                ..Default::default()
-            },
-            Ranger => Unit {
-                unit_type: Ranger,
-                health: 200,
-                max_health: 200,
-                damage: 70,
-                attack_range: 50,
-                vision_range: 70,
-                movement_cooldown: 20,
-                attack_cooldown: 20,
-                ability_cooldown: 150,
-                ability_range: 10,
-                ..Default::default()
-            },
-            Mage => Unit {
-                unit_type: Mage,
-                health: 100,
-                max_health: 100,
-                damage: 150,
-                attack_range: 30,
-                vision_range: 30,
-                movement_cooldown: 20,
-                attack_cooldown: 20,
-                ability_cooldown: 100,
-                ability_range: 5,
-                ..Default::default()
-            },
-            Healer => Unit {
-                unit_type: Healer,
-                health: 100,
-                max_health: 100,
-                damage: -10,
-                attack_range: 30,
-                vision_range: 50,
-                movement_cooldown: 25,
-                attack_cooldown: 10,
-                ability_cooldown: 50,
-                ability_range: 30,
-                ..Default::default()
-            },
-            Factory => Unit {
-                unit_type: Factory,
-                health: 1000 / 4,
-                max_health: 1000,
-                ..Default::default()
-            },
-            Rocket => Unit {
-                unit_type: Rocket,
-                health: 200 / 4,
-                max_health: 200,
-                ..Default::default()
-            },
-        }
-    }
-}
-
-/// A single unit in the game and its controller. Actions can be performed on
-/// this unit.
-#[derive(Debug, Clone, Serialize, Deserialize, PartialEq, Eq)]
-pub struct Unit {
-    // All units.
-    id: UnitID,
-    team: Team,
-    level: Level,
-    unit_type: UnitType,
-    location: Option<MapLocation>,
-    health: u32,
-    movement_heat: u32,
-    attack_heat: u32,
-    max_health: u32,
-
-    // All robots.
-    damage: i32,
-    attack_range: u32,
-    vision_range: u32,
-    movement_cooldown: u32,
-    attack_cooldown: u32,
-
-    /// The special ability for each non-worker robot:
-    /// Javelin, Snipe, Blink, Overcharge.
-    is_ability_unlocked: bool,
-    ability_heat: u32,
-    ability_cooldown: u32,
-    ability_range: u32,
-
-    // Factories and rockets.
-    is_built: bool,
-
-    // Worker special ability.
-    build_health: u32,
-    harvest_amount: u32,
-    has_harvested: bool,
-
-    // Knight special ability.
-    defense_per_robot: Percent,
-
-    // Ranger special ability.
-    cannot_attack_range: u32,
-    countdown: u32,
-    target_location: Option<MapLocation>,
-
-    // Mage special ability.
-    explode_multiplier: Percent,
-
-    // Healer special ability.
-    self_heal_amount: u32,
-
-    // Factory special ability.
-    production_queue: Vec<UnitType>,
-
-    // Rocket special ability.
-    is_used: bool,
-    max_capacity: usize,
-    travel_time_multiplier: Percent,
-    garrisoned_units: Vec<UnitID>,
-}
-
-impl Default for Unit {
-    fn default() -> Unit {
-        Unit {
-            id: 0,
-            health: 0,
-            location: None,
-            max_health: 0,
-            team: Team::Red,
-            unit_type: Worker,
-
-            level: 0,
-            movement_heat: 0,
-            attack_heat: 0,
-            damage: 0,
-            attack_range: 0,
-            vision_range: 0,
-            movement_cooldown: 0,
-            attack_cooldown: 0,
-
-            is_ability_unlocked: false,
-            ability_heat: 0,
-            ability_cooldown: 0,
-            ability_range: 0,
-
-            is_built: false,
-            build_health: 5,
-            harvest_amount: 3,
-            has_harvested: false,
-            defense_per_robot: 1,
-            cannot_attack_range: 10,
-            countdown: 0,
-            target_location: None,
-            explode_multiplier: 100,
-            self_heal_amount: 1,
-            production_queue: vec![],
-            is_used: false,
-            max_capacity: 8,
-            travel_time_multiplier: 100,
-            garrisoned_units: vec![],
-        }
-    }
-}
-
-impl Unit {
-    /// Create a new unit of the given type.
-    pub fn new(id: UnitID,
-               team: Team,
-               unit_type: UnitType,
-               level: Level,
-               location: MapLocation) -> Result<Unit, Error> {
-        let mut unit = unit_type.default();
-        unit.id = id;
-        unit.team = team;
-        unit.location = Some(location);
-
-        for _ in 0..level {
-            unit.research()?;
-        }
-        Ok(unit)
-    }
-
-    /// The public version of the unit.
-    pub fn info(&self) -> UnitInfo {
-        UnitInfo {
-            id: self.id,
-            team: self.team,
-            unit_type: self.unit_type,
-            location: self.location,
-            health: self.health,
-        }
-    }
-
-    // ************************************************************************
-    // ***************************** GENERAL METHODS **************************
-    // ************************************************************************
-
-    /// The unique ID of a unit.
-    pub fn id(&self) -> UnitID {
-        self.id
-    }
-
-    /// The team the unit belongs to.
-    pub fn team(&self) -> Team {
-        self.team
-    }
-
-    /// The unit type.
-    pub fn unit_type(&self) -> UnitType {
-        self.unit_type
-    }
-
-    // ************************************************************************
-    // *************************** HELPER METHODS *****************************
-    // ************************************************************************
-
-    /// Ok if the unit is a robot. Errors otherwise.
-    fn ok_if_robot(&self) -> Result<(), Error> {
-        match self.unit_type {
-            Worker => Ok(()),
-            Knight => Ok(()),
-            Ranger => Ok(()),
-            Mage   => Ok(()),
-            Healer => Ok(()),
-            _ => Err(GameError::InappropriateUnitType)?,
-        }
-    }
-
-    /// Ok if the unit is the given type. Errors otherwise.
-    fn ok_if_unit_type(&self, unit_type: UnitType) -> Result<(), Error> {
-        if self.unit_type == unit_type {
-            Ok(())
-        } else {
-            Err(GameError::InappropriateUnitType)?
-        }
-    }
-
-    /// Resets a unit's ability cooldown.
-    /// 
-    /// Errors if the unit is not a robot. 
-    fn reset_abliity_cooldown(&mut self) -> Result<(), Error> {
-<<<<<<< HEAD
-        self.ok_if_robot()?; 
-        self.ability_heat = DEFAULT_ABILITY_HEAT;
-        Ok(())
-=======
-<<<<<<< HEAD
-<<<<<<< HEAD
-        if self.ok_if_robot()? {
-            self.ability_heat = DEFAULT_ABILITY_HEAT;
-            Ok(())
-        } else {
-            Err::GameError(InappropriateUnitType)
-        }   
-=======
-        self.ok_if_robot()?; 
-        self.ability_heat = DEFAULT_ABILITY_HEAT;
-        Ok(())   
->>>>>>> refs/remotes/origin/special_abilities
-=======
-        self.ok_if_robot()?; 
-        self.ability_heat = DEFAULT_ABILITY_HEAT;
-        Ok(())   
->>>>>>> b9b0eeb8ac93ad4e3110472beb0b55e9cfe363e4
->>>>>>> 9b61e828
-    }
-
-    // ************************************************************************
-    // ************************** MOVEMENT METHODS ****************************
-    // ************************************************************************
-
-    /// The location of the unit. None if the unit is traveling or in a rocket.
-    pub fn location(&self) -> Option<MapLocation> {
-        self.location
-    }
-
-    /// The movement heat.
-    ///
-    /// Errors if the unit is not a robot.
-    pub fn movement_heat(&self) -> Result<u32, Error> {
-        self.ok_if_robot()?;
-        Ok(self.movement_heat)
-    }
-
-    /// The movement cooldown.
-    ///
-    /// Errors if the unit is not a robot.
-    pub fn movement_cooldown(&self) -> Result<u32, Error> {
-        self.ok_if_robot()?;
-        Ok(self.movement_cooldown)
-    }
-
-    /// Whether the unit is ready to move. The movement heat must be lower than
-    /// the maximum heat to move.
-    ///
-    /// Errors if the unit is not a robot.
-    pub fn is_move_ready(&self) -> Result<bool, Error> {
-        Ok(self.movement_heat()? < MAX_HEAT_TO_ACT)
-    }
-
-    /// Updates the unit's location as if it has moved, and increases the
-    /// movement heat.
-    /// 
-    /// Errors if the unit is not a robot, or not ready to move.
-    pub fn move_to(&mut self, location: Option<MapLocation>)
-                   -> Result<(), Error> {
-        if self.is_move_ready()? {
-            self.movement_heat += self.movement_cooldown;
-            self.location = location;
-            Ok(())
-        } else {
-            Err(GameError::InvalidAction)?
-        }
-    }
-
-    /// Whether the unit is adjacent to the location.
-    pub fn is_adjacent_to(&self, location: Option<MapLocation>) -> bool {
-        let loc_a = match self.location() {
-            Some(loc) => loc,
-            None => { return false; },
-        };
-        let loc_b = match location {
-            Some(loc) => loc,
-            None => { return false; },
-        };
-        loc_a.is_adjacent_to(loc_b)
-    }
-
-    // ************************************************************************
-    // *************************** COMBAT METHODS *****************************
-    // ************************************************************************
-
-    /// The current health.
-    pub fn health(&self) -> u32 {
-        self.health
-    }
-
-    /// The maximum health.
-    pub fn max_health(&self) -> u32 {
-        self.max_health
-    }
-
-    /// Whether a unit's ability is unlocked.
-    pub fn is_ability_unlocked(&self) -> bool {
-        self.is_ability_unlocked
-    }
-
-    /// Whether the unit can use its ability. The unit's ability heat must
-    /// be lower than the maximum heat to act.
-    ///
-    /// Errors if the unit is not a robot, or if unit is a worker.
-    pub fn can_use_ability(&self) -> Result<bool, Error> {
-        self.ok_if_robot()?;
-        if self.unit_type != Worker {
-            Ok(self.is_ability_unlocked() && self.ability_heat()? < MAX_HEAT_TO_ACT)
-        } else { 
-            Err(GameError::InappropriateUnitType)?
-        }
-    }
-    
-    /// The attack heat.
-    ///
-    /// Errors if the unit is not a robot.
-    pub fn attack_heat(&self) -> Result<u32, Error> {
-        self.ok_if_robot()?;
-        Ok(self.attack_heat)
-    }
-
-    /// The attack cooldown.
-    ///
-    /// Errors if the unit is not a robot.
-    pub fn attack_cooldown(&self) -> Result<u32, Error> {
-        self.ok_if_robot()?;
-        Ok(self.attack_cooldown)
-    }
-
-    /// Whether the unit is ready to attack. The attack heat must be lower than
-    /// the maximum heat to act.
-    ///
-    /// Errors if the unit is not a robot.
-    pub fn is_attack_ready(&self) -> Result<bool, Error> {
-        Ok(self.attack_heat()? < MAX_HEAT_TO_ACT)
-    }
-
-    /// The damage inflicted by the robot during a normal attack.
-    ///
-    /// Errors if the unit is not a robot.
-    pub fn damage(&self) -> Result<i32, Error> {
-        self.ok_if_robot()?;
-        Ok(self.damage)
-    }
-
-    /// Updates the unit as if it has attacked, and increases the attack heat.
-    /// Returns the damage done.
-    ///
-    /// Errors if the unit is not a robot, or not ready to attack.
-    pub fn attack(&mut self) -> Result<i32, Error> {
-        if self.is_attack_ready()? {
-            self.attack_heat += self.attack_cooldown;
-            Ok(self.damage)
-        } else {
-            Err(GameError::InvalidAction)?
-        }
-    }
-
-    /// Take the amount of damage given, returning true if the unit has died.
-    /// Returns false if the unit is still alive.
-    pub fn take_damage(&mut self, damage: i32) -> bool {
-        // TODO: Knight damage resistance??
-        self.health -= cmp::min(damage, self.health as i32) as u32;
-        self.health == 0
-    }
-
-    /// The ability heat.
-    /// 
-    /// Errors if the unit is not a robot.
-    pub fn ability_heat(&self) -> Result<u32, Error>{
-        self.ok_if_robot()?;
-        Ok(self.ability_heat)
-    }
-    /// Destroys the unit. Equivalent to removing it from the game.
-    pub fn destroy(&mut self) {
-        self.location = None;
-    }
-
-    // ************************************************************************
-    // *************************** WORKER METHODS *****************************
-    // ************************************************************************
-
-    /// The health restored when building or repairing a factory or rocket.
-    ///
-    /// Errors if the unit is not a worker.
-    pub fn build_health(&self) -> Result<u32, Error> {
-        self.ok_if_unit_type(Worker)?;
-        Ok(self.build_health)
-    }
-
-    /// The maximum amount of karbonite harvested from a deposit in one turn.
-    ///
-    /// Errors if the unit is not a worker.
-    pub fn harvest_amount(&self) -> Result<u32, Error> {
-        self.ok_if_unit_type(Worker)?;
-        Ok(self.harvest_amount)
-    }
-
-    /// Whether the unit can harvest.
-    ///
-    /// Errors if the unit is not a worker.
-    pub fn can_harvest(&self) -> Result<bool, Error> {
-        self.ok_if_unit_type(Worker)?;
-        Ok(!self.has_harvested)
-    }
-
-    /// Updates the unit as if it has harvested from a location.
-    ///
-    /// Errors if the unit is not a worker, or not ready to harvest.
-    pub fn harvest(&mut self) -> Result<(), Error> {
-        if self.can_harvest()? {
-            self.has_harvested = true;
-            Ok(())
-        } else {
-            Err(GameError::InvalidAction)?
-        }
-    }
-
-    // ************************************************************************
-    // *************************** KNIGHT METHODS *****************************
-    // ************************************************************************
-    
-<<<<<<< HEAD
-=======
-<<<<<<< HEAD
-<<<<<<< HEAD
-    /// Whether the unit can throw javelin.
-    /// 
-    /// Errors if the unit is not a knight.
-    pub fn can_throw(&self) -> Result<bool, Error> {
-        self.ok_if_unit_type(Knight)?;
-        Ok(self.ability_heat()? < MAX_HEAT_TO_ACT)
-    }
-
-    /// Updates the unit as if it has thrown a javalin.
-    /// 
-    /// Errors if the unit is not a knight, or not ready to throw javalin.
-    pub fn throw_javalin(&mut self) -> Result<(i32), Error> {
-        if self.can_throw()? {
-=======
-=======
->>>>>>> b9b0eeb8ac93ad4e3110472beb0b55e9cfe363e4
->>>>>>> 9b61e828
-    /// Whether the unit can javelin. 
-    /// 
-    /// Errors if the unit is not a knight, or ability not unlocked.
-    pub fn can_javelin(&self) -> Result<bool, Error> {
-        self.ok_if_unit_type(Knight)?;
-        Ok(self.can_use_ability()?)
-    }
-
-    /// Updates the unit as if it has javelined.
-    /// 
-    /// Errors if the unit is not a knight, or not ready to javelin.
-    pub fn javelin(&mut self) -> Result<(i32), Error> {
-        if self.can_javelin()? {
-<<<<<<< HEAD
-=======
-<<<<<<< HEAD
->>>>>>> refs/remotes/origin/special_abilities
-=======
->>>>>>> b9b0eeb8ac93ad4e3110472beb0b55e9cfe363e4
->>>>>>> 9b61e828
-            self.ability_heat += self.ability_cooldown;
-            Ok(self.damage)
-        } else { 
-            Err(GameError::InvalidAction)?
-        }
-    }
-
-    // ************************************************************************
-    // *************************** RANGER METHODS *****************************
-    // ************************************************************************
-    
-    /// Whether the unit can snipe. 
-    /// 
-    /// Errors if the unit is not a ranger.
-    pub fn can_snipe(&self) -> Result<bool, Error> {
-        self.ok_if_unit_type(Ranger)?;
-<<<<<<< HEAD
-        Ok(self.can_use_ability()?)
-=======
-<<<<<<< HEAD
-<<<<<<< HEAD
-        Ok(self.ability_heat()? < MAX_HEAT_TO_ACT)
-=======
-        Ok(self.can_use_ability()?)
->>>>>>> refs/remotes/origin/special_abilities
-=======
-        Ok(self.can_use_ability()?)
->>>>>>> b9b0eeb8ac93ad4e3110472beb0b55e9cfe363e4
->>>>>>> 9b61e828
-    }
-
-    /// Updates the unit as if it has sniped.
-    /// 
-    /// Errors if the unit is not a ranger, or not ready to snipe. 
-    pub fn snipe(&mut self) -> Result<i32, Error> {
-        if self.can_snipe()? {
-            self.ability_heat += self.ability_cooldown;
-<<<<<<< HEAD
-            self.movement_heat += self.countdown;
-            self.attack_heat += self.countdown;
-=======
-<<<<<<< HEAD
-<<<<<<< HEAD
-            self.movement_heat += self.ability_cooldown;
-            self.attack_heat += self.ability_cooldown;
-=======
-            self.movement_heat += self.countdown;
-            self.attack_heat += self.countdown; 
->>>>>>> refs/remotes/origin/special_abilities
-=======
-            self.movement_heat += self.countdown;
-            self.attack_heat += self.countdown; 
->>>>>>> b9b0eeb8ac93ad4e3110472beb0b55e9cfe363e4
->>>>>>> 9b61e828
-            Ok(self.damage)
-        } else {
-            Err(GameError::InvalidAction)?
-        }
-    }
-
-    // ************************************************************************
-    // **************************** MAGE METHODS ******************************
-    // ************************************************************************
-
-    /// Whether the unit can blink.
-    /// 
-    /// Errors if the unit is not a mage. 
-    pub fn can_blink(&self) -> Result<bool, Error> {
-        self.ok_if_unit_type(Mage)?;
-<<<<<<< HEAD
-        Ok(self.can_use_ability()?)
-=======
-<<<<<<< HEAD
-<<<<<<< HEAD
-        Ok(self.ability_heat()? < MAX_HEAT_TO_ACT)
-=======
-        Ok(self.can_use_ability()?)
->>>>>>> refs/remotes/origin/special_abilities
-=======
-        Ok(self.can_use_ability()?)
->>>>>>> b9b0eeb8ac93ad4e3110472beb0b55e9cfe363e4
->>>>>>> 9b61e828
-    }
-
-    /// Updates the unit as if it has blinked.
-    /// 
-    /// Errors if the unit is not a mage, or not ready to blink.
-<<<<<<< HEAD
-    pub fn blink(&mut self, location: Option<MapLocation>)
-=======
-<<<<<<< HEAD
-<<<<<<< HEAD
-    pub fn blink_to(&mut self, location: Option<MapLocation>) 
-=======
-    pub fn blink(&mut self, location: Option<MapLocation>) 
->>>>>>> refs/remotes/origin/special_abilities
-=======
-    pub fn blink(&mut self, location: Option<MapLocation>) 
->>>>>>> b9b0eeb8ac93ad4e3110472beb0b55e9cfe363e4
->>>>>>> 9b61e828
-                 -> Result<(), Error> {
-        if self.can_blink()? {
-            self.ability_heat += self.ability_cooldown;
-            self.location = location;
-            Ok(())
-        } else {
-            Err(GameError::InvalidAction)?
-        }
-    }
-
-    // ************************************************************************
-    // *************************** HEALER METHODS *****************************
-    // ************************************************************************
-
-    /// Whether the unit can overcharge.
-    /// 
-    /// Errors if the unit is not a healer.
-    pub fn can_overcharge(&self) -> Result<bool, Error> {
-        self.ok_if_unit_type(Healer)?;
-<<<<<<< HEAD
-        Ok(self.can_use_ability()?)
-=======
-<<<<<<< HEAD
-<<<<<<< HEAD
-        Ok(self.ability_heat()? < MAX_HEAT_TO_ACT)
-=======
-        Ok(self.can_use_ability()?)
->>>>>>> refs/remotes/origin/special_abilities
-=======
-        Ok(self.can_use_ability()?)
->>>>>>> b9b0eeb8ac93ad4e3110472beb0b55e9cfe363e4
->>>>>>> 9b61e828
-    }
-
-    /// Updates the unit as if it has overcharged.
-    /// 
-    /// Errors if the unit is not a healer, or not ready to overcharge.
-    pub fn overcharge(&mut self) -> Result<(), Error> {
-<<<<<<< HEAD
-        if self.can_overcharge()? {
-            self.ability_heat += self.ability_cooldown;
-=======
-<<<<<<< HEAD
-<<<<<<< HEAD
-        if can_overcharge()? {
-            self.abliity_heat += self.ability_cooldown;
-=======
-        if self.can_overcharge()? {
-            self.ability_heat += self.ability_cooldown;
->>>>>>> refs/remotes/origin/special_abilities
-=======
-        if self.can_overcharge()? {
-            self.ability_heat += self.ability_cooldown;
->>>>>>> b9b0eeb8ac93ad4e3110472beb0b55e9cfe363e4
->>>>>>> 9b61e828
-            Ok(())
-        } else {
-            Err(GameError::InvalidAction)?
-        }
-    }
-
-    // ************************************************************************
-    // ************************** FACTORY METHODS *****************************
-    // ************************************************************************
-
-    // ************************************************************************
-    // *************************** ROCKET METHODS *****************************
-    // ************************************************************************
-
-    /// The max capacity of a rocket.
-    ///
-    /// Errors if the unit is not a rocket.
-    pub fn max_capacity(&self) -> Result<usize, Error> {
-        self.ok_if_unit_type(Rocket)?;
-        Ok(self.max_capacity)
-    }
-
-    /// Whether the rocket has already been used.
-    ///
-    /// Errors if the unit is not a rocket.
-    pub fn is_rocket_used(&self) -> Result<bool, Error> {
-        self.ok_if_unit_type(Rocket)?;
-        Ok(self.is_used)
-    }
-
-    /// Returns the garrisoned units in a rocket.
-    ///
-    /// Errors if the unit is not a rocket.
-    pub fn garrisoned_units(&self) -> Result<Vec<UnitID>, Error> {
-        self.ok_if_unit_type(Rocket)?;
-        Ok(self.garrisoned_units.clone())
-    }
-
-    /// Whether the rocket can garrison a unit. The unit must be ready to move
-    /// and adjacent to the rocket. The rocket must have enough space.
-    ///
-    /// Errors if the unit is not a rocket.
-    pub fn can_garrison(&self, robot: &Unit) -> Result<bool, Error> {
-        Ok(robot.is_move_ready()?
-            && self.garrisoned_units()?.len() < self.max_capacity()?
-            && self.team == robot.team
-            && self.is_adjacent_to(robot.location()))
-    }
-
-    /// Updates the rocket as if it has garrisoned a unit inside the rocket.
-    /// Adds the unit ID to the garrison.
-    ///
-    /// Errors if the unit is not a rocket, or it cannot garrison.
-    pub fn garrison(&mut self, id: UnitID) -> Result<(), Error> {
-        if self.garrisoned_units()?.len() < self.max_capacity()? {
-            self.ok_if_unit_type(Rocket)?;
-            self.garrisoned_units.push(id);
-            Ok(())
-        } else {
-            Err(GameError::InvalidAction)?
-        }
-    }
-
-    /// Whether the rocket can launch. It must not be used and it must
-    /// currently be on a planet.
-    ///
-    /// Errors if the unit is not a rocket.
-    pub fn can_launch_rocket(&mut self) -> Result<bool, Error> {
-        Ok(!self.is_rocket_used()? && self.location != None)
-    }
-
-    /// Updates the rocket as if it has launched by changing its location and
-    /// marking it as used.
-    ///
-    /// Errors if the unit is not a rocket.
-    pub fn launch_rocket(&mut self) -> Result<(), Error> {
-        if self.can_launch_rocket()? {
-            self.location = None;
-            self.is_used = true;
-            Ok(())
-        } else {
-            Err(GameError::InvalidAction)?
-        }
-    }
-
-    /// Updates the rocket's location as if it has landed.
-    ///
-    /// Errors if the unit is not a rocket, or if it cannot be landed.
-    pub fn land_rocket(&mut self, location: MapLocation) -> Result<(), Error> {
-        if self.location == None {
-            self.ok_if_unit_type(Rocket)?;
-            self.location = Some(location);
-            Ok(())
-        } else {
-            Err(GameError::InvalidAction)?
-        }
-    }
-
-    /// Whether the rocket can degarrison a unit. The rocket must be on a
-    /// planet and it must have at least one unit to degarrison. Does not check
-    /// whether the unit is ready to move.
-    ///
-    /// Errors if the unit is not a rocket.
-    pub fn can_degarrison_unit(&self) -> Result<bool, Error> {
-        Ok(self.location().is_some() && self.garrisoned_units()?.len() > 0)
-    }
-
-    /// Updates the rocket as if it has degarrisoned a single unit from the
-    /// rocket, returning the unit ID.
-    ///
-    /// Errors if the unit is not a rocket, or it cannot degarrison.
-    pub fn degarrison_unit(&mut self) -> Result<UnitID, Error> {
-        if self.can_degarrison_unit()? {
-            Ok(self.garrisoned_units.remove(0))
-        } else {
-            Err(GameError::InvalidAction)?
-        }
-    }
-
-    // ************************************************************************
-    // **************************** OTHER METHODS *****************************
-    // ************************************************************************
-
-    /// The current research level.
-    pub fn research_level(&self) -> Level {
-        self.level
-    }
-
-    /// Research the next level.
-    pub fn research(&mut self) -> Result<(), Error> {
-        match self.unit_type {
-            Worker => match self.level {
-                0 => { self.harvest_amount += 1; },
-                1 => { self.build_health += 1; },
-                2 => { self.build_health += 1; },
-                3 => { self.build_health += 3; },
-                _ => Err(GameError::InvalidResearchLevel)?,
-            },
-            Knight => match self.level {
-                0 => { self.defense_per_robot += 1; },
-                1 => { self.defense_per_robot += 1; },
-                2 => { self.is_ability_unlocked = true; },
-                _ => Err(GameError::InvalidResearchLevel)?,
-            },
-            Ranger => match self.level {
-                0 => { self.movement_cooldown -= 5; },
-                1 => { self.vision_range += 30; },
-                2 => { self.is_ability_unlocked = true; },
-                _ => Err(GameError::InvalidResearchLevel)?,
-            },
-            Mage => match self.level {
-                0 => { self.damage += 15; },
-                1 => { self.damage += 15; },
-                2 => { self.explode_multiplier += 50; },
-                3 => { self.is_ability_unlocked = true; },
-                _ => Err(GameError::InvalidResearchLevel)?,
-            },
-            Healer => match self.level {
-                0 => { self.damage -= 2; },
-                1 => { self.damage -= 5; },
-                2 => { self.is_ability_unlocked = true; },
-                _ => Err(GameError::InvalidResearchLevel)?,
-            },
-            Rocket => match self.level {
-                // TODO: rocket unlocking
-                0 => { self.is_ability_unlocked = true; },
-                1 => { self.travel_time_multiplier -= 20; },
-                2 => { self.max_capacity += 4; },
-                _ => Err(GameError::InvalidResearchLevel)?,
-            },
-            Factory => Err(GameError::InvalidResearchLevel)?,
-        }
-        self.level += 1;
-        Ok(())
-    }
-
-    /// Process the end of the round.
-    pub fn next_round(&mut self) {
-        self.movement_heat -= cmp::min(HEAT_LOSS_PER_ROUND, self.movement_heat);
-        self.attack_heat -= cmp::min(HEAT_LOSS_PER_ROUND, self.attack_heat);
-<<<<<<< HEAD
-        self.ability_heat -= cmp::min(HEAT_LOSS_PER_ROUND, self.ability_heat);
-=======
-<<<<<<< HEAD
-<<<<<<< HEAD
-        self.ability_heat -= cmp:min(HEAT_LOSS_PER_ROUND, self.ability_heat);
-=======
-        self.ability_heat -= cmp::min(HEAT_LOSS_PER_ROUND, self.ability_heat);
->>>>>>> refs/remotes/origin/special_abilities
-=======
-        self.ability_heat -= cmp::min(HEAT_LOSS_PER_ROUND, self.ability_heat);
->>>>>>> b9b0eeb8ac93ad4e3110472beb0b55e9cfe363e4
->>>>>>> 9b61e828
-    }
-}
-
-#[cfg(test)]
-mod tests {
-    use super::*;
-
-    #[test]
-    fn test_movement() {
-        let loc_a = MapLocation::new(Planet::Earth, 0, 0);
-        let loc_b = MapLocation::new(Planet::Earth, 1, 1);
-        let mut unit = Unit::new(1, Team::Red, Healer, 0, loc_a).unwrap();
-        assert!(unit.location().is_some());
-        assert!(unit.movement_cooldown().unwrap() > 0);
-        assert!(unit.is_move_ready().unwrap());
-        assert_eq!(unit.location(), Some(loc_a));
-        assert_eq!(unit.movement_heat().unwrap(), 0);
-
-        // Move to a location, and fail to move immediately after.
-        assert!(unit.move_to(Some(loc_b)).is_ok());
-        assert!(!unit.is_move_ready().unwrap());
-        assert!(unit.move_to(Some(loc_a)).is_err());
-        assert_eq!(unit.location(), Some(loc_b));
-
-        // Wait one round, and fail to move again.
-        unit.next_round();
-        assert!(unit.movement_heat().unwrap() > MAX_HEAT_TO_ACT);
-        assert!(!unit.is_move_ready().unwrap());
-        assert!(unit.move_to(Some(loc_a)).is_err());
-        assert_eq!(unit.location(), Some(loc_b));
-
-        // Wait one more round, and succesfully move.
-        unit.next_round();
-        assert!(unit.movement_heat().unwrap() < MAX_HEAT_TO_ACT);
-        assert!(unit.is_move_ready().unwrap());
-        assert!(unit.move_to(Some(loc_a)).is_ok());
-        assert_eq!(unit.location(), Some(loc_a));
-    }
-
-    #[test]
-    fn test_is_adjacent_to() {
-        let loc_a = MapLocation::new(Planet::Earth, 0, 0);
-        let loc_b = MapLocation::new(Planet::Earth, 1, 1);
-        let loc_c = MapLocation::new(Planet::Earth, 1, 2);
-
-        let unit_a = Unit::new(1, Team::Red, Ranger, 0, loc_a).unwrap();
-        let mut unit_b = Unit::new(2, Team::Red, Worker, 0, loc_b).unwrap();
-        let mut unit_c = Unit::new(3, Team::Red, Mage, 0, loc_c).unwrap();
-
-        // B is adjacent to both A and C, but A is not adjacent to C.
-        assert!(unit_a.is_adjacent_to(unit_b.location()));
-        assert!(unit_b.is_adjacent_to(unit_a.location()));
-        assert!(unit_c.is_adjacent_to(unit_b.location()));
-        assert!(unit_b.is_adjacent_to(unit_c.location()));
-        assert!(!unit_a.is_adjacent_to(unit_c.location()));
-        assert!(!unit_c.is_adjacent_to(unit_a.location()));
-
-        // Nothing is adjacent to None.
-        unit_b.move_to(None).unwrap();
-        unit_c.move_to(None).unwrap();
-        assert!(!unit_a.is_adjacent_to(unit_b.location()));
-        assert!(!unit_b.is_adjacent_to(unit_a.location()));
-        assert!(!unit_b.is_adjacent_to(unit_c.location()));
-    }
-
-    #[test]
-    fn test_movement_error() {
-        let loc = MapLocation::new(Planet::Earth, 0, 0);
-        let adjacent_loc = MapLocation::new(Planet::Earth, 1, 0);
-
-        let mut factory = Unit::new(1, Team::Red, Factory, 0, loc).unwrap();
-        assert!(factory.movement_heat().is_err());
-        assert!(factory.movement_cooldown().is_err());
-        assert!(factory.is_move_ready().is_err());
-        assert!(factory.move_to(Some(adjacent_loc)).is_err());
-
-        let mut rocket = Unit::new(1, Team::Red, Rocket, 0, loc).unwrap();
-        assert!(rocket.movement_heat().is_err());
-        assert!(rocket.movement_cooldown().is_err());
-        assert!(rocket.is_move_ready().is_err());
-        assert!(rocket.move_to(Some(adjacent_loc)).is_err());
-    }
-
-    #[test]
-    fn test_combat() {
-        let loc = MapLocation::new(Planet::Earth, 0, 0); 
-        let worker = Unit::new(1, Team::Red, Worker, 0, loc).unwrap();
-
-        // Worker cannot use or unlock ability.
-        assert!(!worker.is_ability_unlocked());
-        assert!(worker.can_use_ability().is_err());
-
-        // Other units can unlock and use ability.
-        let knight = Unit::new(1, Team::Red, Knight, 3, loc).unwrap();
-        assert!(knight.is_ability_unlocked());
-        assert!(knight.can_use_ability().unwrap());
-        let ranger = Unit::new(1, Team::Red, Knight, 3, loc).unwrap();
-        assert!(ranger.is_ability_unlocked());
-        assert!(ranger.can_use_ability().unwrap());
-
-        // Unit cannot use ability when ability heat >= max heat to act 
-        let mut ranger = Unit::new(1, Team::Red, Ranger, 3, loc).unwrap();
-        ranger.ability_heat = MAX_HEAT_TO_ACT;
-        assert!(!ranger.can_use_ability().unwrap());
-        ranger.ability_heat = MAX_HEAT_TO_ACT + 10;
-        assert!(!ranger.can_use_ability().unwrap());
-    }
-<<<<<<< HEAD
-=======
-<<<<<<< HEAD
-
-    #[test]
-    fn test_knight() {
-        let loc = MapLocation::new(Planet::Earth, 0, 0);
-
-=======
->>>>>>> 9b61e828
-
-    #[test]
-    fn test_knight() {
-        let loc = MapLocation::new(Planet::Earth, 0, 0);
-
-<<<<<<< HEAD
-=======
->>>>>>> b9b0eeb8ac93ad4e3110472beb0b55e9cfe363e4
->>>>>>> 9b61e828
-        // Javelin should fail if unit is not a knight
-        let mut worker = Unit::new(1, Team::Red, Worker, 0, loc).unwrap();
-        assert!(worker.can_javelin().is_err());
-        assert!(worker.javelin().is_err());
-    }
-
-    #[test]
-    fn test_ranger() {
-<<<<<<< HEAD
-=======
-<<<<<<< HEAD
->>>>>>> 9b61e828
-        let loc = MapLocation::new(Planet::Earth, 0, 0);
-
-        // Sniping should fail if unit is not a ranger
-        let mut worker = Unit::new(1, Team::Red, Worker, 0, loc).unwrap();
-        assert!(worker.can_snipe().is_err());
-        assert!(worker.snipe().is_err());
-    }
-
-    #[test]
-    fn test_mage() {
-        let loc_a = MapLocation::new(Planet::Earth, 0, 0);
-        let loc_b = MapLocation::new(Planet::Earth, 0, 1);
-
-        // Blinking moves mage to new location 
-        let mut mage = Unit::new(1, Team::Red, Mage, 4, loc_a).unwrap();
-        assert!(mage.can_blink().unwrap());
-        assert!(mage.blink(Some(loc_b)).is_ok());
-        assert_eq!(mage.location(), Some(loc_b));
-    
-        // Blinking should fail if unit is not a mage
-        let mut worker = Unit::new(1, Team::Red, Worker, 0, loc_a).unwrap();
-        assert!(worker.can_blink().is_err());
-        assert!(worker.blink(Some(loc_b)).is_err());
-    }
-
-    #[test]
-    fn test_healer() {
-<<<<<<< HEAD
-        let loc = MapLocation::new(Planet::Earth, 0, 0);
-
-=======
-        let loc = MapLocation::new(Planet::Earth, 0, 0);
-
-=======
-        let loc = MapLocation::new(Planet::Earth, 0, 0);
-
-        // Sniping should fail if unit is not a ranger
-        let mut worker = Unit::new(1, Team::Red, Worker, 0, loc).unwrap();
-        assert!(worker.can_snipe().is_err());
-        assert!(worker.snipe().is_err());
-    }
-
-    #[test]
-    fn test_mage() {
-        let loc_a = MapLocation::new(Planet::Earth, 0, 0);
-        let loc_b = MapLocation::new(Planet::Earth, 0, 1);
-
-        // Blinking moves mage to new location 
-        let mut mage = Unit::new(1, Team::Red, Mage, 4, loc_a).unwrap();
-        assert!(mage.can_blink().unwrap());
-        assert!(mage.blink(Some(loc_b)).is_ok());
-        assert_eq!(mage.location(), Some(loc_b));
-    
-        // Blinking should fail if unit is not a mage
-        let mut worker = Unit::new(1, Team::Red, Worker, 0, loc_a).unwrap();
-        assert!(worker.can_blink().is_err());
-        assert!(worker.blink(Some(loc_b)).is_err());
-    }
-
-    #[test]
-    fn test_healer() {
-        let loc = MapLocation::new(Planet::Earth, 0, 0);
-
->>>>>>> b9b0eeb8ac93ad4e3110472beb0b55e9cfe363e4
->>>>>>> 9b61e828
-        // Overcharging should fail if unit is not a healer
-        let mut worker = Unit::new(1, Team::Red, Worker, 0, loc).unwrap();
-        assert!(worker.can_overcharge().is_err());
-        assert!(worker.overcharge().is_err());
-    }
-
-    #[test]
-    fn test_rockets() {
-        let loc = MapLocation::new(Planet::Earth, 0, 0); 
-        let adjacent_loc = loc.add(Direction::North);
-        let mars_loc = MapLocation::new(Planet::Mars, 0, 0);
-        let adjacent_mars_loc = mars_loc.add(Direction::North);
-
-        let mut rocket = Unit::new(1, Team::Red, Rocket, 0, loc).unwrap();
-        let mut robot = Unit::new(2, Team::Red, Mage, 0, adjacent_loc).unwrap();
-
-        // Rocket accessor methods should fail on a robot.
-        assert!(robot.max_capacity().is_err());
-        assert!(robot.is_rocket_used().is_err());
-        assert!(robot.garrisoned_units().is_err());
-        assert!(robot.garrison(0).is_err());
-        assert!(robot.can_launch_rocket().is_err());
-        assert!(robot.launch_rocket().is_err());
-        assert!(robot.land_rocket(loc).is_err());
-        assert!(robot.can_degarrison_unit().is_err());
-        assert!(robot.degarrison_unit().is_err());
-
-        // Check accessor methods on the rocket.
-        assert!(rocket.max_capacity().unwrap() > 0);
-        assert!(!rocket.is_rocket_used().unwrap());
-        assert_eq!(rocket.garrisoned_units().unwrap().len(), 0);
-        assert!(rocket.can_garrison(&robot).unwrap());
-        assert!(!rocket.can_degarrison_unit().unwrap());
-        assert!(rocket.can_launch_rocket().unwrap());
-
-        // The rocket cannot land.
-        assert!(rocket.land_rocket(mars_loc).is_err());
-
-        // Garrison a unit and launch into space.
-        assert!(rocket.garrison(robot.id()).is_ok());
-        robot.move_to(None).unwrap();
-        assert_eq!(rocket.garrisoned_units().unwrap(), vec![robot.id()]);
-        assert!(rocket.can_degarrison_unit().unwrap());
-        assert_eq!(rocket.launch_rocket().unwrap(), ());
-        assert_eq!(rocket.location(), None);
-        assert!(rocket.is_rocket_used().unwrap());
-
-        // Proceed a round, then land the rocket.
-        robot.next_round();
-        rocket.next_round();
-        assert_eq!(rocket.land_rocket(mars_loc).unwrap(), ());
-        assert_eq!(rocket.location(), Some(mars_loc));
-
-        // Degarrison the unit.
-        assert!(rocket.can_degarrison_unit().unwrap());
-        assert_eq!(rocket.degarrison_unit().unwrap(), robot.id());
-        assert!(!rocket.can_degarrison_unit().unwrap());
-
-        // Garrison too many units
-        let robot = Unit::new(0, Team::Red, Mage, 0, adjacent_mars_loc).unwrap();
-        for i in 0..rocket.max_capacity().unwrap() {
-            assert!(rocket.can_garrison(&robot).unwrap(), "failed to garrison unit {}", i);
-            assert!(rocket.garrison(0).is_ok());
-        }
-        assert!(!rocket.can_garrison(&robot).unwrap());
-        assert!(rocket.garrison(0).is_err());
-    }
-
-    #[test]
-    fn test_research() {
-        // Create a unit and check that its basic fields are correct.
-        let loc = MapLocation::new(Planet::Earth, 0, 0);
-        let mut unit_a = Unit::new(1, Team::Red, Worker, 0, loc).unwrap();
-        assert_eq!(unit_a.id(), 1);
-        assert_eq!(unit_a.team(), Team::Red);
-        assert_eq!(unit_a.unit_type(), Worker);
-
-        // Upgrade it twice and check its stats have been updated.
-        assert_eq!(unit_a.research_level(), 0);
-        assert_eq!(unit_a.harvest_amount().unwrap(), 3);
-        assert_eq!(unit_a.build_health().unwrap(), 5);
-
-        unit_a.research().unwrap();
-        assert_eq!(unit_a.research_level(), 1);
-        assert_eq!(unit_a.harvest_amount().unwrap(), 4);
-        assert_eq!(unit_a.build_health().unwrap(), 5);
-
-        unit_a.research().unwrap();
-        assert_eq!(unit_a.research_level(), 2);
-        assert_eq!(unit_a.harvest_amount().unwrap(), 4);
-        assert_eq!(unit_a.build_health().unwrap(), 6);
-
-        // Create a unit with a default level above 0, and check its stats.
-        let unit_b = Unit::new(2, Team::Red, Worker, 2, loc).unwrap();
-        assert_eq!(unit_b.research_level(), 2);
-        assert_eq!(unit_b.harvest_amount().unwrap(), 4);
-        assert_eq!(unit_b.build_health().unwrap(), 6);
-    }
-}+//! Units are player-controlled entities that can perform certain
+//! game actions, depending on their type.
+
+use failure::Error;
+use std::cmp;
+
+use super::constants::*;
+use super::error::GameError;
+use super::location::*;
+use super::research::Level;
+use super::world::Team;
+use unit::UnitType::*;
+
+/// Percentage.
+pub type Percent = u32;
+
+/// The ID of an unit is assigned when the unit is spawned.
+pub type UnitID = u32;
+
+/// The public version of the unit. Contains all the unit's stats but none of
+/// the action. The other team can see everything in the unit info.
+pub struct UnitInfo {
+    /// The unique ID of the unit.
+    pub id: UnitID,
+    /// The team the unit is on.
+    pub team: Team,
+    /// The type of the unit.
+    pub unit_type: UnitType,
+    /// The current location of the unit.
+    pub location: Option<MapLocation>,
+    /// The current health of the unit.
+    pub health: u32,
+}
+
+/// The different unit types, which include factories, rockets, and the robots.
+#[derive(Debug, Clone, Copy, Serialize, Deserialize, PartialEq, Eq, Hash)]
+pub enum UnitType {
+    /// Workers are the foundation of the civilization.
+    Worker,
+    /// Knights are a melee unit that is strong in numbers.
+    Knight,
+    /// Rangers are a ranged unit with good all-around combat.
+    Ranger,
+    /// Mages are a fragile but specialized ranged unit for large areas.
+    Mage,
+    /// Healers are a suport unit that can heal other units.
+    Healer,
+    /// Factories are the hub for producing combative robots.
+    Factory,
+    /// Rockets are the only unit that can move between planets.
+    Rocket,
+}
+
+impl UnitType {
+    /// List all the unit types.
+    pub fn all() -> Vec<UnitType> {
+        vec![
+            Worker,
+            Knight,
+            Ranger,
+            Mage,
+            Healer,
+            Factory,
+            Rocket,
+        ]
+    }
+
+    /// Return the default stats of the given unit type.
+    fn default(&self) -> Unit {
+        match *self {
+            Worker => Unit {
+                unit_type: Worker,
+                health: 100,
+                max_health: 100,
+                damage: 0,
+                attack_range: 0,
+                vision_range: 50,
+                movement_cooldown: 20,
+                attack_cooldown: 0,
+                ..Default::default()
+            },
+            Knight => Unit {
+                unit_type: Knight,
+                health: 250,
+                max_health: 250,
+                damage: 100,
+                attack_range: 1,
+                vision_range: 50,
+                movement_cooldown: 15,
+                attack_cooldown: 20,
+                ability_cooldown: 75,
+                ability_range: 10,
+                ..Default::default()
+            },
+            Ranger => Unit {
+                unit_type: Ranger,
+                health: 200,
+                max_health: 200,
+                damage: 70,
+                attack_range: 50,
+                vision_range: 70,
+                movement_cooldown: 20,
+                attack_cooldown: 20,
+                ability_cooldown: 150,
+                ability_range: 10,
+                ..Default::default()
+            },
+            Mage => Unit {
+                unit_type: Mage,
+                health: 100,
+                max_health: 100,
+                damage: 150,
+                attack_range: 30,
+                vision_range: 30,
+                movement_cooldown: 20,
+                attack_cooldown: 20,
+                ability_cooldown: 100,
+                ability_range: 5,
+                ..Default::default()
+            },
+            Healer => Unit {
+                unit_type: Healer,
+                health: 100,
+                max_health: 100,
+                damage: -10,
+                attack_range: 30,
+                vision_range: 50,
+                movement_cooldown: 25,
+                attack_cooldown: 10,
+                ability_cooldown: 50,
+                ability_range: 30,
+                ..Default::default()
+            },
+            Factory => Unit {
+                unit_type: Factory,
+                health: 1000 / 4,
+                max_health: 1000,
+                ..Default::default()
+            },
+            Rocket => Unit {
+                unit_type: Rocket,
+                health: 200 / 4,
+                max_health: 200,
+                ..Default::default()
+            },
+        }
+    }
+}
+
+/// A single unit in the game and its controller. Actions can be performed on
+/// this unit.
+#[derive(Debug, Clone, Serialize, Deserialize, PartialEq, Eq)]
+pub struct Unit {
+    // All units.
+    id: UnitID,
+    team: Team,
+    level: Level,
+    unit_type: UnitType,
+    location: Option<MapLocation>,
+    health: u32,
+    movement_heat: u32,
+    attack_heat: u32,
+    max_health: u32,
+
+    // All robots.
+    damage: i32,
+    attack_range: u32,
+    vision_range: u32,
+    movement_cooldown: u32,
+    attack_cooldown: u32,
+
+    /// The special ability for each non-worker robot:
+    /// Javelin, Snipe, Blink, Overcharge.
+    is_ability_unlocked: bool,
+    ability_heat: u32,
+    ability_cooldown: u32,
+    ability_range: u32,
+
+    // Factories and rockets.
+    is_built: bool,
+
+    // Worker special ability.
+    build_health: u32,
+    harvest_amount: u32,
+    has_harvested: bool,
+
+    // Knight special ability.
+    defense_per_robot: Percent,
+
+    // Ranger special ability.
+    cannot_attack_range: u32,
+    countdown: u32,
+    target_location: Option<MapLocation>,
+
+    // Mage special ability.
+    explode_multiplier: Percent,
+
+    // Healer special ability.
+    self_heal_amount: u32,
+
+    // Factory special ability.
+    production_queue: Vec<UnitType>,
+
+    // Rocket special ability.
+    is_used: bool,
+    max_capacity: usize,
+    travel_time_multiplier: Percent,
+    garrisoned_units: Vec<UnitID>,
+}
+
+impl Default for Unit {
+    fn default() -> Unit {
+        Unit {
+            id: 0,
+            health: 0,
+            location: None,
+            max_health: 0,
+            team: Team::Red,
+            unit_type: Worker,
+
+            level: 0,
+            movement_heat: 0,
+            attack_heat: 0,
+            damage: 0,
+            attack_range: 0,
+            vision_range: 0,
+            movement_cooldown: 0,
+            attack_cooldown: 0,
+
+            is_ability_unlocked: false,
+            ability_heat: 0,
+            ability_cooldown: 0,
+            ability_range: 0,
+
+            is_built: false,
+            build_health: 5,
+            harvest_amount: 3,
+            has_harvested: false,
+            defense_per_robot: 1,
+            cannot_attack_range: 10,
+            countdown: 0,
+            target_location: None,
+            explode_multiplier: 100,
+            self_heal_amount: 1,
+            production_queue: vec![],
+            is_used: false,
+            max_capacity: 8,
+            travel_time_multiplier: 100,
+            garrisoned_units: vec![],
+        }
+    }
+}
+
+impl Unit {
+    /// Create a new unit of the given type.
+    pub fn new(id: UnitID,
+               team: Team,
+               unit_type: UnitType,
+               level: Level,
+               location: MapLocation) -> Result<Unit, Error> {
+        let mut unit = unit_type.default();
+        unit.id = id;
+        unit.team = team;
+        unit.location = Some(location);
+
+        for _ in 0..level {
+            unit.research()?;
+        }
+        Ok(unit)
+    }
+
+    /// The public version of the unit.
+    pub fn info(&self) -> UnitInfo {
+        UnitInfo {
+            id: self.id,
+            team: self.team,
+            unit_type: self.unit_type,
+            location: self.location,
+            health: self.health,
+        }
+    }
+
+    // ************************************************************************
+    // ***************************** GENERAL METHODS **************************
+    // ************************************************************************
+
+    /// The unique ID of a unit.
+    pub fn id(&self) -> UnitID {
+        self.id
+    }
+
+    /// The team the unit belongs to.
+    pub fn team(&self) -> Team {
+        self.team
+    }
+
+    /// The unit type.
+    pub fn unit_type(&self) -> UnitType {
+        self.unit_type
+    }
+
+    // ************************************************************************
+    // *************************** HELPER METHODS *****************************
+    // ************************************************************************
+
+    /// Ok if the unit is a robot. Errors otherwise.
+    fn ok_if_robot(&self) -> Result<(), Error> {
+        match self.unit_type {
+            Worker => Ok(()),
+            Knight => Ok(()),
+            Ranger => Ok(()),
+            Mage   => Ok(()),
+            Healer => Ok(()),
+            _ => Err(GameError::InappropriateUnitType)?,
+        }
+    }
+
+    /// Ok if the unit is the given type. Errors otherwise.
+    fn ok_if_unit_type(&self, unit_type: UnitType) -> Result<(), Error> {
+        if self.unit_type == unit_type {
+            Ok(())
+        } else {
+            Err(GameError::InappropriateUnitType)?
+        }
+    }
+
+    /// Resets a unit's ability cooldown.
+    /// 
+    /// Errors if the unit is not a robot. 
+    fn reset_abliity_cooldown(&mut self) -> Result<(), Error> {
+        self.ok_if_robot()?; 
+        self.ability_heat = DEFAULT_ABILITY_HEAT;
+        Ok(())
+    }
+
+    // ************************************************************************
+    // ************************** MOVEMENT METHODS ****************************
+    // ************************************************************************
+
+    /// The location of the unit. None if the unit is traveling or in a rocket.
+    pub fn location(&self) -> Option<MapLocation> {
+        self.location
+    }
+
+    /// The movement heat.
+    ///
+    /// Errors if the unit is not a robot.
+    pub fn movement_heat(&self) -> Result<u32, Error> {
+        self.ok_if_robot()?;
+        Ok(self.movement_heat)
+    }
+
+    /// The movement cooldown.
+    ///
+    /// Errors if the unit is not a robot.
+    pub fn movement_cooldown(&self) -> Result<u32, Error> {
+        self.ok_if_robot()?;
+        Ok(self.movement_cooldown)
+    }
+
+    /// Whether the unit is ready to move. The movement heat must be lower than
+    /// the maximum heat to move.
+    ///
+    /// Errors if the unit is not a robot.
+    pub fn is_move_ready(&self) -> Result<bool, Error> {
+        Ok(self.movement_heat()? < MAX_HEAT_TO_ACT)
+    }
+
+    /// Updates the unit's location as if it has moved, and increases the
+    /// movement heat.
+    /// 
+    /// Errors if the unit is not a robot, or not ready to move.
+    pub fn move_to(&mut self, location: Option<MapLocation>)
+                   -> Result<(), Error> {
+        if self.is_move_ready()? {
+            self.movement_heat += self.movement_cooldown;
+            self.location = location;
+            Ok(())
+        } else {
+            Err(GameError::InvalidAction)?
+        }
+    }
+
+    /// Whether the unit is adjacent to the location.
+    pub fn is_adjacent_to(&self, location: Option<MapLocation>) -> bool {
+        let loc_a = match self.location() {
+            Some(loc) => loc,
+            None => { return false; },
+        };
+        let loc_b = match location {
+            Some(loc) => loc,
+            None => { return false; },
+        };
+        loc_a.is_adjacent_to(loc_b)
+    }
+
+    // ************************************************************************
+    // *************************** COMBAT METHODS *****************************
+    // ************************************************************************
+
+    /// The current health.
+    pub fn health(&self) -> u32 {
+        self.health
+    }
+
+    /// The maximum health.
+    pub fn max_health(&self) -> u32 {
+        self.max_health
+    }
+
+    /// Whether a unit's ability is unlocked.
+    pub fn is_ability_unlocked(&self) -> bool {
+        self.is_ability_unlocked
+    }
+
+    /// Whether the unit can use its ability. The unit's ability heat must
+    /// be lower than the maximum heat to act.
+    ///
+    /// Errors if the unit is not a robot, or if unit is a worker.
+    pub fn can_use_ability(&self) -> Result<bool, Error> {
+        self.ok_if_robot()?;
+        if self.unit_type != Worker {
+            Ok(self.is_ability_unlocked() && self.ability_heat()? < MAX_HEAT_TO_ACT)
+        } else { 
+            Err(GameError::InappropriateUnitType)?
+        }
+    }
+    
+    /// The attack heat.
+    ///
+    /// Errors if the unit is not a robot.
+    pub fn attack_heat(&self) -> Result<u32, Error> {
+        self.ok_if_robot()?;
+        Ok(self.attack_heat)
+    }
+
+    /// The attack cooldown.
+    ///
+    /// Errors if the unit is not a robot.
+    pub fn attack_cooldown(&self) -> Result<u32, Error> {
+        self.ok_if_robot()?;
+        Ok(self.attack_cooldown)
+    }
+
+    /// Whether the unit is ready to attack. The attack heat must be lower than
+    /// the maximum heat to act.
+    ///
+    /// Errors if the unit is not a robot.
+    pub fn is_attack_ready(&self) -> Result<bool, Error> {
+        Ok(self.attack_heat()? < MAX_HEAT_TO_ACT)
+    }
+
+    /// The damage inflicted by the robot during a normal attack.
+    ///
+    /// Errors if the unit is not a robot.
+    pub fn damage(&self) -> Result<i32, Error> {
+        self.ok_if_robot()?;
+        Ok(self.damage)
+    }
+
+    /// Updates the unit as if it has attacked, and increases the attack heat.
+    /// Returns the damage done.
+    ///
+    /// Errors if the unit is not a robot, or not ready to attack.
+    pub fn attack(&mut self) -> Result<i32, Error> {
+        if self.is_attack_ready()? {
+            self.attack_heat += self.attack_cooldown;
+            Ok(self.damage)
+        } else {
+            Err(GameError::InvalidAction)?
+        }
+    }
+
+    /// Take the amount of damage given, returning true if the unit has died.
+    /// Returns false if the unit is still alive.
+    pub fn take_damage(&mut self, damage: i32) -> bool {
+        // TODO: Knight damage resistance??
+        self.health -= cmp::min(damage, self.health as i32) as u32;
+        self.health == 0
+    }
+
+    /// The ability heat.
+    /// 
+    /// Errors if the unit is not a robot.
+    pub fn ability_heat(&self) -> Result<u32, Error>{
+        self.ok_if_robot()?;
+        Ok(self.ability_heat)
+    }
+    /// Destroys the unit. Equivalent to removing it from the game.
+    pub fn destroy(&mut self) {
+        self.location = None;
+    }
+
+    // ************************************************************************
+    // *************************** WORKER METHODS *****************************
+    // ************************************************************************
+
+    /// The health restored when building or repairing a factory or rocket.
+    ///
+    /// Errors if the unit is not a worker.
+    pub fn build_health(&self) -> Result<u32, Error> {
+        self.ok_if_unit_type(Worker)?;
+        Ok(self.build_health)
+    }
+
+    /// The maximum amount of karbonite harvested from a deposit in one turn.
+    ///
+    /// Errors if the unit is not a worker.
+    pub fn harvest_amount(&self) -> Result<u32, Error> {
+        self.ok_if_unit_type(Worker)?;
+        Ok(self.harvest_amount)
+    }
+
+    /// Whether the unit can harvest.
+    ///
+    /// Errors if the unit is not a worker.
+    pub fn can_harvest(&self) -> Result<bool, Error> {
+        self.ok_if_unit_type(Worker)?;
+        Ok(!self.has_harvested)
+    }
+
+    /// Updates the unit as if it has harvested from a location.
+    ///
+    /// Errors if the unit is not a worker, or not ready to harvest.
+    pub fn harvest(&mut self) -> Result<(), Error> {
+        if self.can_harvest()? {
+            self.has_harvested = true;
+            Ok(())
+        } else {
+            Err(GameError::InvalidAction)?
+        }
+    }
+
+    // ************************************************************************
+    // *************************** KNIGHT METHODS *****************************
+    // ************************************************************************
+
+    /// Whether the unit can javelin. 
+    /// 
+    /// Errors if the unit is not a knight, or ability not unlocked.
+    pub fn can_javelin(&self) -> Result<bool, Error> {
+        self.ok_if_unit_type(Knight)?;
+        Ok(self.can_use_ability()?)
+    }
+
+    /// Updates the unit as if it has javelined.
+    /// 
+    /// Errors if the unit is not a knight, or not ready to javelin.
+    pub fn javelin(&mut self) -> Result<(i32), Error> {
+        if self.can_javelin()? {
+            self.ability_heat += self.ability_cooldown;
+            Ok(self.damage)
+        } else { 
+            Err(GameError::InvalidAction)?
+        }
+    }
+
+    // ************************************************************************
+    // *************************** RANGER METHODS *****************************
+    // ************************************************************************
+    
+    /// Whether the unit can snipe. 
+    /// 
+    /// Errors if the unit is not a ranger.
+    pub fn can_snipe(&self) -> Result<bool, Error> {
+        self.ok_if_unit_type(Ranger)?;
+        Ok(self.can_use_ability()?)
+    }
+
+    /// Updates the unit as if it has sniped.
+    /// 
+    /// Errors if the unit is not a ranger, or not ready to snipe. 
+    pub fn snipe(&mut self) -> Result<i32, Error> {
+        if self.can_snipe()? {
+            self.ability_heat += self.ability_cooldown;
+            self.movement_heat += self.countdown;
+            self.attack_heat += self.countdown;
+            Ok(self.damage)
+        } else {
+            Err(GameError::InvalidAction)?
+        }
+    }
+
+    // ************************************************************************
+    // **************************** MAGE METHODS ******************************
+    // ************************************************************************
+
+    /// Whether the unit can blink.
+    /// 
+    /// Errors if the unit is not a mage. 
+    pub fn can_blink(&self) -> Result<bool, Error> {
+        self.ok_if_unit_type(Mage)?;
+        Ok(self.can_use_ability()?)
+    }
+
+    /// Updates the unit as if it has blinked.
+    /// 
+    /// Errors if the unit is not a mage, or not ready to blink.
+    pub fn blink(&mut self, location: Option<MapLocation>) 
+                 -> Result<(), Error> {
+        if self.can_blink()? {
+            self.ability_heat += self.ability_cooldown;
+            self.location = location;
+            Ok(())
+        } else {
+            Err(GameError::InvalidAction)?
+        }
+    }
+
+    // ************************************************************************
+    // *************************** HEALER METHODS *****************************
+    // ************************************************************************
+
+    /// Whether the unit can overcharge.
+    /// 
+    /// Errors if the unit is not a healer.
+    pub fn can_overcharge(&self) -> Result<bool, Error> {
+        self.ok_if_unit_type(Healer)?;
+        Ok(self.can_use_ability()?)
+    }
+
+    /// Updates the unit as if it has overcharged.
+    /// 
+    /// Errors if the unit is not a healer, or not ready to overcharge.
+    pub fn overcharge(&mut self) -> Result<(), Error> {
+        if self.can_overcharge()? {
+            self.ability_heat += self.ability_cooldown;
+            Ok(())
+        } else {
+            Err(GameError::InvalidAction)?
+        }
+    }
+
+    // ************************************************************************
+    // ************************** FACTORY METHODS *****************************
+    // ************************************************************************
+
+    // ************************************************************************
+    // *************************** ROCKET METHODS *****************************
+    // ************************************************************************
+
+    /// The max capacity of a rocket.
+    ///
+    /// Errors if the unit is not a rocket.
+    pub fn max_capacity(&self) -> Result<usize, Error> {
+        self.ok_if_unit_type(Rocket)?;
+        Ok(self.max_capacity)
+    }
+
+    /// Whether the rocket has already been used.
+    ///
+    /// Errors if the unit is not a rocket.
+    pub fn is_rocket_used(&self) -> Result<bool, Error> {
+        self.ok_if_unit_type(Rocket)?;
+        Ok(self.is_used)
+    }
+
+    /// Returns the garrisoned units in a rocket.
+    ///
+    /// Errors if the unit is not a rocket.
+    pub fn garrisoned_units(&self) -> Result<Vec<UnitID>, Error> {
+        self.ok_if_unit_type(Rocket)?;
+        Ok(self.garrisoned_units.clone())
+    }
+
+    /// Whether the rocket can garrison a unit. The unit must be ready to move
+    /// and adjacent to the rocket. The rocket must have enough space.
+    ///
+    /// Errors if the unit is not a rocket.
+    pub fn can_garrison(&self, robot: &Unit) -> Result<bool, Error> {
+        Ok(robot.is_move_ready()?
+            && self.garrisoned_units()?.len() < self.max_capacity()?
+            && self.team == robot.team
+            && self.is_adjacent_to(robot.location()))
+    }
+
+    /// Updates the rocket as if it has garrisoned a unit inside the rocket.
+    /// Adds the unit ID to the garrison.
+    ///
+    /// Errors if the unit is not a rocket, or it cannot garrison.
+    pub fn garrison(&mut self, id: UnitID) -> Result<(), Error> {
+        if self.garrisoned_units()?.len() < self.max_capacity()? {
+            self.ok_if_unit_type(Rocket)?;
+            self.garrisoned_units.push(id);
+            Ok(())
+        } else {
+            Err(GameError::InvalidAction)?
+        }
+    }
+
+    /// Whether the rocket can launch. It must not be used and it must
+    /// currently be on a planet.
+    ///
+    /// Errors if the unit is not a rocket.
+    pub fn can_launch_rocket(&mut self) -> Result<bool, Error> {
+        Ok(!self.is_rocket_used()? && self.location != None)
+    }
+
+    /// Updates the rocket as if it has launched by changing its location and
+    /// marking it as used.
+    ///
+    /// Errors if the unit is not a rocket.
+    pub fn launch_rocket(&mut self) -> Result<(), Error> {
+        if self.can_launch_rocket()? {
+            self.location = None;
+            self.is_used = true;
+            Ok(())
+        } else {
+            Err(GameError::InvalidAction)?
+        }
+    }
+
+    /// Updates the rocket's location as if it has landed.
+    ///
+    /// Errors if the unit is not a rocket, or if it cannot be landed.
+    pub fn land_rocket(&mut self, location: MapLocation) -> Result<(), Error> {
+        if self.location == None {
+            self.ok_if_unit_type(Rocket)?;
+            self.location = Some(location);
+            Ok(())
+        } else {
+            Err(GameError::InvalidAction)?
+        }
+    }
+
+    /// Whether the rocket can degarrison a unit. The rocket must be on a
+    /// planet and it must have at least one unit to degarrison. Does not check
+    /// whether the unit is ready to move.
+    ///
+    /// Errors if the unit is not a rocket.
+    pub fn can_degarrison_unit(&self) -> Result<bool, Error> {
+        Ok(self.location().is_some() && self.garrisoned_units()?.len() > 0)
+    }
+
+    /// Updates the rocket as if it has degarrisoned a single unit from the
+    /// rocket, returning the unit ID.
+    ///
+    /// Errors if the unit is not a rocket, or it cannot degarrison.
+    pub fn degarrison_unit(&mut self) -> Result<UnitID, Error> {
+        if self.can_degarrison_unit()? {
+            Ok(self.garrisoned_units.remove(0))
+        } else {
+            Err(GameError::InvalidAction)?
+        }
+    }
+
+    // ************************************************************************
+    // **************************** OTHER METHODS *****************************
+    // ************************************************************************
+
+    /// The current research level.
+    pub fn research_level(&self) -> Level {
+        self.level
+    }
+
+    /// Research the next level.
+    pub fn research(&mut self) -> Result<(), Error> {
+        match self.unit_type {
+            Worker => match self.level {
+                0 => { self.harvest_amount += 1; },
+                1 => { self.build_health += 1; },
+                2 => { self.build_health += 1; },
+                3 => { self.build_health += 3; },
+                _ => Err(GameError::InvalidResearchLevel)?,
+            },
+            Knight => match self.level {
+                0 => { self.defense_per_robot += 1; },
+                1 => { self.defense_per_robot += 1; },
+                2 => { self.is_ability_unlocked = true; },
+                _ => Err(GameError::InvalidResearchLevel)?,
+            },
+            Ranger => match self.level {
+                0 => { self.movement_cooldown -= 5; },
+                1 => { self.vision_range += 30; },
+                2 => { self.is_ability_unlocked = true; },
+                _ => Err(GameError::InvalidResearchLevel)?,
+            },
+            Mage => match self.level {
+                0 => { self.damage += 15; },
+                1 => { self.damage += 15; },
+                2 => { self.explode_multiplier += 50; },
+                3 => { self.is_ability_unlocked = true; },
+                _ => Err(GameError::InvalidResearchLevel)?,
+            },
+            Healer => match self.level {
+                0 => { self.damage -= 2; },
+                1 => { self.damage -= 5; },
+                2 => { self.is_ability_unlocked = true; },
+                _ => Err(GameError::InvalidResearchLevel)?,
+            },
+            Rocket => match self.level {
+                // TODO: rocket unlocking
+                0 => { self.is_ability_unlocked = true; },
+                1 => { self.travel_time_multiplier -= 20; },
+                2 => { self.max_capacity += 4; },
+                _ => Err(GameError::InvalidResearchLevel)?,
+            },
+            Factory => Err(GameError::InvalidResearchLevel)?,
+        }
+        self.level += 1;
+        Ok(())
+    }
+
+    /// Process the end of the round.
+    pub fn next_round(&mut self) {
+        self.movement_heat -= cmp::min(HEAT_LOSS_PER_ROUND, self.movement_heat);
+        self.attack_heat -= cmp::min(HEAT_LOSS_PER_ROUND, self.attack_heat);
+        self.ability_heat -= cmp::min(HEAT_LOSS_PER_ROUND, self.ability_heat);
+    }
+}
+
+#[cfg(test)]
+mod tests {
+    use super::*;
+
+    #[test]
+    fn test_movement() {
+        let loc_a = MapLocation::new(Planet::Earth, 0, 0);
+        let loc_b = MapLocation::new(Planet::Earth, 1, 1);
+        let mut unit = Unit::new(1, Team::Red, Healer, 0, loc_a).unwrap();
+        assert!(unit.location().is_some());
+        assert!(unit.movement_cooldown().unwrap() > 0);
+        assert!(unit.is_move_ready().unwrap());
+        assert_eq!(unit.location(), Some(loc_a));
+        assert_eq!(unit.movement_heat().unwrap(), 0);
+
+        // Move to a location, and fail to move immediately after.
+        assert!(unit.move_to(Some(loc_b)).is_ok());
+        assert!(!unit.is_move_ready().unwrap());
+        assert!(unit.move_to(Some(loc_a)).is_err());
+        assert_eq!(unit.location(), Some(loc_b));
+
+        // Wait one round, and fail to move again.
+        unit.next_round();
+        assert!(unit.movement_heat().unwrap() > MAX_HEAT_TO_ACT);
+        assert!(!unit.is_move_ready().unwrap());
+        assert!(unit.move_to(Some(loc_a)).is_err());
+        assert_eq!(unit.location(), Some(loc_b));
+
+        // Wait one more round, and succesfully move.
+        unit.next_round();
+        assert!(unit.movement_heat().unwrap() < MAX_HEAT_TO_ACT);
+        assert!(unit.is_move_ready().unwrap());
+        assert!(unit.move_to(Some(loc_a)).is_ok());
+        assert_eq!(unit.location(), Some(loc_a));
+    }
+
+    #[test]
+    fn test_is_adjacent_to() {
+        let loc_a = MapLocation::new(Planet::Earth, 0, 0);
+        let loc_b = MapLocation::new(Planet::Earth, 1, 1);
+        let loc_c = MapLocation::new(Planet::Earth, 1, 2);
+
+        let unit_a = Unit::new(1, Team::Red, Ranger, 0, loc_a).unwrap();
+        let mut unit_b = Unit::new(2, Team::Red, Worker, 0, loc_b).unwrap();
+        let mut unit_c = Unit::new(3, Team::Red, Mage, 0, loc_c).unwrap();
+
+        // B is adjacent to both A and C, but A is not adjacent to C.
+        assert!(unit_a.is_adjacent_to(unit_b.location()));
+        assert!(unit_b.is_adjacent_to(unit_a.location()));
+        assert!(unit_c.is_adjacent_to(unit_b.location()));
+        assert!(unit_b.is_adjacent_to(unit_c.location()));
+        assert!(!unit_a.is_adjacent_to(unit_c.location()));
+        assert!(!unit_c.is_adjacent_to(unit_a.location()));
+
+        // Nothing is adjacent to None.
+        unit_b.move_to(None).unwrap();
+        unit_c.move_to(None).unwrap();
+        assert!(!unit_a.is_adjacent_to(unit_b.location()));
+        assert!(!unit_b.is_adjacent_to(unit_a.location()));
+        assert!(!unit_b.is_adjacent_to(unit_c.location()));
+    }
+
+    #[test]
+    fn test_movement_error() {
+        let loc = MapLocation::new(Planet::Earth, 0, 0);
+        let adjacent_loc = MapLocation::new(Planet::Earth, 1, 0);
+
+        let mut factory = Unit::new(1, Team::Red, Factory, 0, loc).unwrap();
+        assert!(factory.movement_heat().is_err());
+        assert!(factory.movement_cooldown().is_err());
+        assert!(factory.is_move_ready().is_err());
+        assert!(factory.move_to(Some(adjacent_loc)).is_err());
+
+        let mut rocket = Unit::new(1, Team::Red, Rocket, 0, loc).unwrap();
+        assert!(rocket.movement_heat().is_err());
+        assert!(rocket.movement_cooldown().is_err());
+        assert!(rocket.is_move_ready().is_err());
+        assert!(rocket.move_to(Some(adjacent_loc)).is_err());
+    }
+
+    #[test]
+    fn test_combat() {
+        let loc = MapLocation::new(Planet::Earth, 0, 0); 
+        let worker = Unit::new(1, Team::Red, Worker, 0, loc).unwrap();
+
+        // Worker cannot use or unlock ability.
+        assert!(!worker.is_ability_unlocked());
+        assert!(worker.can_use_ability().is_err());
+
+        // Other units can unlock and use ability.
+        let knight = Unit::new(1, Team::Red, Knight, 3, loc).unwrap();
+        assert!(knight.is_ability_unlocked());
+        assert!(knight.can_use_ability().unwrap());
+        let ranger = Unit::new(1, Team::Red, Knight, 3, loc).unwrap();
+        assert!(ranger.is_ability_unlocked());
+        assert!(ranger.can_use_ability().unwrap());
+
+        // Unit cannot use ability when ability heat >= max heat to act 
+        let mut ranger = Unit::new(1, Team::Red, Ranger, 3, loc).unwrap();
+        ranger.ability_heat = MAX_HEAT_TO_ACT;
+        assert!(!ranger.can_use_ability().unwrap());
+        ranger.ability_heat = MAX_HEAT_TO_ACT + 10;
+        assert!(!ranger.can_use_ability().unwrap());
+    }
+
+    #[test]
+    fn test_knight() {
+        let loc = MapLocation::new(Planet::Earth, 0, 0);
+
+        // Javelin should fail if unit is not a knight
+        let mut worker = Unit::new(1, Team::Red, Worker, 0, loc).unwrap();
+        assert!(worker.can_javelin().is_err());
+        assert!(worker.javelin().is_err());
+    }
+
+    #[test]
+    fn test_ranger() {
+        let loc = MapLocation::new(Planet::Earth, 0, 0);
+
+        // Sniping should fail if unit is not a ranger
+        let mut worker = Unit::new(1, Team::Red, Worker, 0, loc).unwrap();
+        assert!(worker.can_snipe().is_err());
+        assert!(worker.snipe().is_err());
+    }
+
+    #[test]
+    fn test_mage() {
+        let loc_a = MapLocation::new(Planet::Earth, 0, 0);
+        let loc_b = MapLocation::new(Planet::Earth, 0, 1);
+
+        // Blinking moves mage to new location 
+        let mut mage = Unit::new(1, Team::Red, Mage, 4, loc_a).unwrap();
+        assert!(mage.can_blink().unwrap());
+        assert!(mage.blink(Some(loc_b)).is_ok());
+        assert_eq!(mage.location(), Some(loc_b));
+    
+        // Blinking should fail if unit is not a mage
+        let mut worker = Unit::new(1, Team::Red, Worker, 0, loc_a).unwrap();
+        assert!(worker.can_blink().is_err());
+        assert!(worker.blink(Some(loc_b)).is_err());
+    }
+
+    #[test]
+    fn test_healer() {
+        let loc = MapLocation::new(Planet::Earth, 0, 0);
+
+        // Overcharging should fail if unit is not a healer
+        let mut worker = Unit::new(1, Team::Red, Worker, 0, loc).unwrap();
+        assert!(worker.can_overcharge().is_err());
+        assert!(worker.overcharge().is_err());
+    }
+
+    #[test]
+    fn test_rockets() {
+        let loc = MapLocation::new(Planet::Earth, 0, 0); 
+        let adjacent_loc = loc.add(Direction::North);
+        let mars_loc = MapLocation::new(Planet::Mars, 0, 0);
+        let adjacent_mars_loc = mars_loc.add(Direction::North);
+
+        let mut rocket = Unit::new(1, Team::Red, Rocket, 0, loc).unwrap();
+        let mut robot = Unit::new(2, Team::Red, Mage, 0, adjacent_loc).unwrap();
+
+        // Rocket accessor methods should fail on a robot.
+        assert!(robot.max_capacity().is_err());
+        assert!(robot.is_rocket_used().is_err());
+        assert!(robot.garrisoned_units().is_err());
+        assert!(robot.garrison(0).is_err());
+        assert!(robot.can_launch_rocket().is_err());
+        assert!(robot.launch_rocket().is_err());
+        assert!(robot.land_rocket(loc).is_err());
+        assert!(robot.can_degarrison_unit().is_err());
+        assert!(robot.degarrison_unit().is_err());
+
+        // Check accessor methods on the rocket.
+        assert!(rocket.max_capacity().unwrap() > 0);
+        assert!(!rocket.is_rocket_used().unwrap());
+        assert_eq!(rocket.garrisoned_units().unwrap().len(), 0);
+        assert!(rocket.can_garrison(&robot).unwrap());
+        assert!(!rocket.can_degarrison_unit().unwrap());
+        assert!(rocket.can_launch_rocket().unwrap());
+
+        // The rocket cannot land.
+        assert!(rocket.land_rocket(mars_loc).is_err());
+
+        // Garrison a unit and launch into space.
+        assert!(rocket.garrison(robot.id()).is_ok());
+        robot.move_to(None).unwrap();
+        assert_eq!(rocket.garrisoned_units().unwrap(), vec![robot.id()]);
+        assert!(rocket.can_degarrison_unit().unwrap());
+        assert_eq!(rocket.launch_rocket().unwrap(), ());
+        assert_eq!(rocket.location(), None);
+        assert!(rocket.is_rocket_used().unwrap());
+
+        // Proceed a round, then land the rocket.
+        robot.next_round();
+        rocket.next_round();
+        assert_eq!(rocket.land_rocket(mars_loc).unwrap(), ());
+        assert_eq!(rocket.location(), Some(mars_loc));
+
+        // Degarrison the unit.
+        assert!(rocket.can_degarrison_unit().unwrap());
+        assert_eq!(rocket.degarrison_unit().unwrap(), robot.id());
+        assert!(!rocket.can_degarrison_unit().unwrap());
+
+        // Garrison too many units
+        let robot = Unit::new(0, Team::Red, Mage, 0, adjacent_mars_loc).unwrap();
+        for i in 0..rocket.max_capacity().unwrap() {
+            assert!(rocket.can_garrison(&robot).unwrap(), "failed to garrison unit {}", i);
+            assert!(rocket.garrison(0).is_ok());
+        }
+        assert!(!rocket.can_garrison(&robot).unwrap());
+        assert!(rocket.garrison(0).is_err());
+    }
+
+    #[test]
+    fn test_research() {
+        // Create a unit and check that its basic fields are correct.
+        let loc = MapLocation::new(Planet::Earth, 0, 0);
+        let mut unit_a = Unit::new(1, Team::Red, Worker, 0, loc).unwrap();
+        assert_eq!(unit_a.id(), 1);
+        assert_eq!(unit_a.team(), Team::Red);
+        assert_eq!(unit_a.unit_type(), Worker);
+
+        // Upgrade it twice and check its stats have been updated.
+        assert_eq!(unit_a.research_level(), 0);
+        assert_eq!(unit_a.harvest_amount().unwrap(), 3);
+        assert_eq!(unit_a.build_health().unwrap(), 5);
+
+        unit_a.research().unwrap();
+        assert_eq!(unit_a.research_level(), 1);
+        assert_eq!(unit_a.harvest_amount().unwrap(), 4);
+        assert_eq!(unit_a.build_health().unwrap(), 5);
+
+        unit_a.research().unwrap();
+        assert_eq!(unit_a.research_level(), 2);
+        assert_eq!(unit_a.harvest_amount().unwrap(), 4);
+        assert_eq!(unit_a.build_health().unwrap(), 6);
+
+        // Create a unit with a default level above 0, and check its stats.
+        let unit_b = Unit::new(2, Team::Red, Worker, 2, loc).unwrap();
+        assert_eq!(unit_b.research_level(), 2);
+        assert_eq!(unit_b.harvest_amount().unwrap(), 4);
+        assert_eq!(unit_b.build_health().unwrap(), 6);
+    }
+}