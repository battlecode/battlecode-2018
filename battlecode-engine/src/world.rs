//! The core battlecode engine.

use fnv::FnvHashMap;
use std::cmp;

use super::constants::*;
use super::schema::Delta;
use super::schema::TurnMessage;
use super::id_generator::IDGenerator;
use super::location::*;
use super::location::Location::*;
use super::map::*;
use super::unit::*;
use super::unit::UnitType as Branch;
use super::research::*;
use super::rockets::*;
use super::error::GameError;
use failure::Error;

/// A round consists of a turn from each player.
pub type Rounds = u32;

/// There are two teams in Battlecode: Red and Blue.
#[derive(Debug, Clone, Copy, Serialize, Deserialize, Hash, PartialEq, Eq)]
pub enum Team {
    Red,
    Blue,
}

impl Team {
    /// The other team.
    pub fn other(&self) -> Team {
        match *self {
            Team::Red => Team::Blue,
            Team::Blue => Team::Red,
        }
    }
}

/// The state for one of the planets in a game.
#[derive(Debug, Clone, Serialize, Deserialize, PartialEq)]
struct PlanetInfo {
    /// Visible locations. True if and only if visible.
    ///
    /// Stored as a two-dimensional array, where the first index
    /// represents a square's y-coordinate, and the second index its
    /// x-coordinate.
    visible_locs: Vec<Vec<bool>>,

    /// The unit controllers in the vision range.
    ///
    /// Invariants:
    /// 1. Every entry has a corresponding entry in `unit_infos`.
    /// 2. In the Player engine, only has units on the current team.
    units: FnvHashMap<UnitID, Unit>,

    /// The units in the vision range. (Not every unit info may have a unit.)
    ///
    /// Invariants:
    /// 1. Has every unit with a visible location on this planet.
    /// 2. Has every unit in a visible structure on this planet. In the Player
    ///    Engine, this is only true for structures on the current team. This
    ///    is because one team should not know the existence of units in the
    ///    structures of other teams.
    unit_infos: FnvHashMap<UnitID, UnitInfo>,

    /// All the units on the map, by map location. Cached for performance.
    ///
    /// Invariants:
    /// 1. Has every unit with a visible location on this planet.
    /// 2. Every entry has a corresponding entry in `unit_infos`.
    units_by_loc: FnvHashMap<MapLocation, UnitID>,

    /// The amount of Karbonite deposited on the specified square.
    ///
    /// Stored as a two-dimensional array, where the first index 
    /// represents a square's y-coordinate, and the second index its 
    /// x-coordinate.
    karbonite: Vec<Vec<u32>>,
}

impl PlanetInfo {
    /// Construct a planet with the given map, where the current karbonite
    /// deposits are initialized with the map's initial deposits.
    pub fn new(map: &PlanetMap) -> PlanetInfo {
        PlanetInfo {
            visible_locs: vec![vec![true; map.width]; map.height],
            units: FnvHashMap::default(),
            unit_infos: FnvHashMap::default(),
            units_by_loc: FnvHashMap::default(),
            karbonite: map.initial_karbonite.clone(),
        }
    }
}

/// A team-shared communication array.
pub type TeamArray = Vec<u8>;

/// A history of communication arrays. Read from the back of the queue on the
/// current planet, and the front of the queue on the other planet.
type TeamArrayHistory = Vec<TeamArray>;

/// Persistent info specific to a single team. Teams are only able to access
/// the team info of their own team.
#[derive(Debug, Serialize, Deserialize, Clone, PartialEq)]
struct TeamInfo {
    /// Team identification.
    team: Team,

    /// Unit ID generator.
    id_generator: IDGenerator,

    /// Communication array histories for each planet.
    team_arrays: FnvHashMap<Planet, TeamArrayHistory>,

    /// Rocket landings for this team.
    rocket_landings: RocketLandingInfo,

    /// The current state of research.
    research: ResearchInfo,

    /// The units on this team in space, or in a rocket that is in space.
    units_in_space: FnvHashMap<UnitID, Unit>,

    /// The karbonite in the team's resource pool.
    karbonite: u32,
}

impl TeamInfo {
    /// Construct a team with the default properties.
    fn new(team: Team, seed: u32) -> TeamInfo {
        TeamInfo {
            team: team,
            id_generator: IDGenerator::new(team, seed),
            team_arrays: FnvHashMap::default(),
            rocket_landings: RocketLandingInfo::new(),
            research: ResearchInfo::new(),
            units_in_space: FnvHashMap::default(),
            karbonite: KARBONITE_STARTING,
        }
    }
}

/// A player represents a program controlling some group of units.
#[derive(Debug, Serialize, Deserialize, Clone, Copy, PartialEq)]
pub struct Player {
    /// The team of this player.
    pub team: Team,

    /// The planet for this player. Each team disjointly controls the robots on each planet.
    pub planet: Planet,
}

impl Player {
    /// Constructs a new player.
    pub fn new(team: Team, planet: Planet) -> Player {
        Player { team: team, planet: planet }
    }
}

/// The full world of the Battlecode game.
///
/// The contents of the game world differ depending on whether it exists in the
/// Teh Devs engine or the Player engine. Do not be concerned - this ensures
/// that your player the visibility it's supposed to have!
#[derive(Debug, Serialize, Deserialize, Clone, PartialEq)]
pub struct GameWorld {
    /// The current round, starting at 1.
    round: Rounds,

    /// The player whose turn it is.
    player_to_move: Player,

    /// The asteroid strike pattern on Mars.
    asteroids: AsteroidPattern,

    /// The orbit pattern that determines a rocket's flight duration.
    orbit: OrbitPattern,

    /// The map of each planet.
    planet_maps: FnvHashMap<Planet, PlanetMap>,

    /// The state of each planet.
    planet_states: FnvHashMap<Planet, PlanetInfo>,

    /// The state of each team.
    team_states: FnvHashMap<Team, TeamInfo>,
}

impl GameWorld {
    /// Initialize a new game world with maps from both planets.
    pub fn new(map: GameMap) -> GameWorld {
        let mut planet_states = FnvHashMap::default();
        planet_states.insert(Planet::Earth, PlanetInfo::new(&map.earth_map));
        planet_states.insert(Planet::Mars, PlanetInfo::new(&map.mars_map));

        let mut team_states = FnvHashMap::default();
        team_states.insert(Team::Red, TeamInfo::new(Team::Red, map.seed));
        team_states.insert(Team::Blue, TeamInfo::new(Team::Blue, map.seed));

        let mut planet_maps = FnvHashMap::default();
        planet_maps.insert(Planet::Earth, map.earth_map.clone());
        planet_maps.insert(Planet::Mars, map.mars_map.clone());

        let mut world = GameWorld {
            round: 1,
            player_to_move: Player { team: Team::Red, planet: Planet::Earth },
            asteroids: map.asteroids,
            orbit: map.orbit,
            planet_maps: planet_maps,
            planet_states: planet_states,
            team_states: team_states,
        };

        // Insert initial units.
        for unit in &map.earth_map.initial_units {
            world.insert_unit(unit.clone());
        }
        for unit in &map.mars_map.initial_units {
            world.insert_unit(unit.clone());
        }
        world
    }

    /// Generate a test world with empty maps.
    pub fn test_world() -> GameWorld {
        let map = GameMap::test_map();

        let mut planet_states = FnvHashMap::default();
        planet_states.insert(Planet::Earth, PlanetInfo::new(&map.earth_map));
        planet_states.insert(Planet::Mars, PlanetInfo::new(&map.mars_map));

        let mut team_states = FnvHashMap::default();
        team_states.insert(Team::Red, TeamInfo::new(Team::Red, map.seed));
        team_states.insert(Team::Blue, TeamInfo::new(Team::Blue, map.seed));

        let mut planet_maps = FnvHashMap::default();
        planet_maps.insert(Planet::Earth, map.earth_map);
        planet_maps.insert(Planet::Mars, map.mars_map);

        GameWorld {
            round: 1,
            player_to_move: Player { team: Team::Red, planet: Planet::Earth },
            asteroids: map.asteroids,
            orbit: map.orbit,
            planet_maps: planet_maps,
            planet_states: planet_states,
            team_states: team_states,
        }
    }

    /// Filters the game world from the perspective of the current player. All
    /// units are within the player's vision range. Information on the opposing
    /// player's units are all stored in `UnitInfo` structs, not `Unit`. Private
    /// player information like communication arrays and rockets in space should
    /// only be stored for the current player.
    ///
    /// As an invariant, the game world filtered once should be the same as the
    /// game world filtered multiple times.
    pub fn filter(&self) -> GameWorld {
        let team = self.team();
        let planet = self.planet();
        let map = self.starting_map(planet);

        // Filter the unit controllers, including the units in garrisons.
        let mut units: FnvHashMap<UnitID, Unit> = FnvHashMap::default();
        for (id, unit) in self.my_planet().units.clone().into_iter() {
            if unit.team() == team {
                units.insert(id, unit);
            }
        }

        // Calculate the visible locations on this team that are on the map.
        let mut visible_locs = vec![vec![false; map.width]; map.height];
        for unit in units.values().into_iter() {
            if !unit.location().on_map() {
                continue;
            }

            let loc = unit.location().map_location().expect("unit is not on the map");
            let locs = self.all_locations_within(loc, unit.vision_range());
            for loc in locs {
                visible_locs[loc.y as usize][loc.x as usize] = true;
            }
        }

        // Filter the unit infos and unit by location.
        let mut unit_infos: FnvHashMap<UnitID, UnitInfo> = FnvHashMap::default();
        let mut units_by_loc: FnvHashMap<MapLocation, UnitID> = FnvHashMap::default();
        for (id, unit) in self.my_planet().unit_infos.clone().into_iter() {
            if let OnMap(loc) = unit.location {
                if !visible_locs[loc.y as usize][loc.x as usize] {
                    continue;
                }
                units_by_loc.insert(loc, id);
            }
            unit_infos.insert(id, unit);
        };

        // Filter the team states.
        let mut team_states: FnvHashMap<Team, TeamInfo> = FnvHashMap::default();
        team_states.insert(team, self.my_team().clone());

        // Planet state.
        let mut planet_states: FnvHashMap<Planet, PlanetInfo> = FnvHashMap::default();
        let planet_info = PlanetInfo {
            visible_locs: visible_locs,
            units: units,
            unit_infos: unit_infos,
            units_by_loc: units_by_loc,
            karbonite: self.my_planet().karbonite.clone(),
        };
        planet_states.insert(planet, planet_info);

        GameWorld {
            round: self.round,
            player_to_move: self.player_to_move,
            asteroids: self.asteroids.clone(),
            orbit: self.orbit.clone(),
            planet_maps: self.planet_maps.clone(),
            planet_states: planet_states,
            team_states: team_states,
        }
    }

    // ************************************************************************
    // ************************** GENERAL METHODS *****************************
    // ************************************************************************

    /// The current round, starting at round 1 and up to `ROUND_LIMIT` rounds.
    /// A round consists of a turn from each team on each planet.
    pub fn round(&self) -> Rounds {
        self.round
    }

    /// The current planet.
    pub fn planet(&self) -> Planet {
        self.player_to_move.planet
    }

    /// The team whose turn it is.
    pub fn team(&self) -> Team {
        self.player_to_move.team
    }

    /// The rockets in space that belong to the current team, including
    /// their landing rounds and locations, by landing round.
    pub fn rockets_in_space(&self) -> FnvHashMap<Rounds, Vec<Unit>> {
        unimplemented!();
    }

    /// The starting map of the given planet. Includes the map's planet,
    /// dimensions, impassable terrain, and initial units and karbonite.
    pub fn starting_map(&self, planet: Planet) -> &PlanetMap {
        if let Some(map) = self.planet_maps.get(&planet) {
            map
        } else {
            unreachable!();
        }
    }

    /// The karbonite in the team's resource pool.
    pub fn karbonite(&self) -> u32 {
        self.my_team().karbonite
    }

    // ************************************************************************
    // ************************** SENSING METHODS *****************************
    // ************************************************************************

    /// The unit controller for the unit of this ID. Use this method to get
    /// detailed statistics on a unit in your team: heat, cooldowns, and
    /// properties of special abilities like units garrisoned in a rocket.
    ///
    /// Note that mutating this object does NOT have any effect on the actual
    /// game. You MUST call the mutators in world!!
    ///
    /// * GameError::NoSuchUnit - the unit does not exist (inside the vision range).
    /// * GameError::TeamNotAllowed - the unit is not on the current player's team.
    pub fn unit_controller(&self, id: UnitID) -> Result<&Unit, Error> {
        let unit = self.unit(id)?;
        if unit.team == self.team() {
            self.my_unit(id)
        } else {
            Err(GameError::TeamNotAllowed)?
        }
    }

    /// The single unit with this ID.
    ///
    /// * GameError::NoSuchUnit - the unit does not exist (inside the vision range).
    pub fn unit(&self, id: UnitID) -> Result<UnitInfo, Error> {
        self.unit_info(id)
    }

    /// All the units within the vision range.
    pub fn units(&self) -> Vec<UnitInfo> {
        unimplemented!();
    }

    /// All the units within the vision range, by ID.
    pub fn units_by_id(&self) -> FnvHashMap<UnitID, UnitInfo> {
        unimplemented!();
    }

    /// All the units within the vision range, by location.
    pub fn units_by_loc(&self) -> FnvHashMap<MapLocation, UnitID> {
        unimplemented!();
    }

    /// The karbonite at the given location.
    ///
    /// * GameError::InvalidLocation - the location is outside the vision range.
    pub fn karbonite_at(&self, _location: MapLocation) -> Result<u32, Error> {
        unimplemented!();
    }

    /// Returns an array of all locations within a certain radius squared of
    /// this location that are on the map.
    ///
    /// The locations are ordered first by the x-coordinate, then the
    /// y-coordinate. The radius squared is inclusive.
    pub fn all_locations_within(&self, location: MapLocation,
                                radius_squared: u32) -> Vec<MapLocation> {
        let mut locations = vec![];
        let map = self.starting_map(location.planet);

        let radius = (radius_squared as f32).sqrt() as i32;
        let min_x = cmp::max(location.x - radius, 0);
        let max_x = cmp::min(location.x + radius, map.width as i32 - 1);
        let min_y = cmp::max(location.y - radius, 0);
        let max_y = cmp::min(location.y + radius, map.height as i32 - 1);

        for x in min_x..max_x + 1 {
            for y in min_y..max_y + 1 {
                let loc = MapLocation::new(location.planet, x, y);
                if location.distance_squared_to(loc) <= radius_squared {
                    locations.push(loc);
                }
            }
        }

        locations
    }

    /// Whether the location is within the vision range.
    pub fn can_sense_location(&self, location: MapLocation) -> bool {
        if self.planet() != location.planet {
            return false;
        }

        if location.x < 0 || location.y < 0 {
            return false;
        }

        let map = self.starting_map(location.planet);
        if location.x >= map.width as i32 || location.y >= map.height as i32 {
            return false;
        }

        let x = location.x as usize;
        let y = location.y as usize;
        self.my_planet().visible_locs[y][x]
    }

    /// Whether there is a unit with this ID within the vision range.
    pub fn can_sense_unit(&self, _id: UnitID) -> bool {
        unimplemented!();
    }

    /// Sense units near the location within the given radius, inclusive, in
    /// distance squared. The units are within the vision range.
    pub fn sense_nearby_units(&self, _location: MapLocation, _radius: u32)
                              -> Vec<UnitInfo> {
        unimplemented!();
    }

    /// Sense units near the location within the given radius, inclusive, in
    /// distance squared. The units are within the vision range. Additionally
    /// filters the units by team.
    pub fn sense_nearby_units_by_team(&self, _location: MapLocation,
                                      _radius: u32, _team: Team) -> Vec<UnitInfo> {
        unimplemented!();
    }

    /// Sense units near the location within the given radius, inclusive, in
    /// distance squared. The units are within the vision range. Additionally
    /// filters the units by unit type.
    pub fn sense_nearby_units_by_type(&self, _location: MapLocation,
                                      _radius: u32, _unit_type: UnitType) -> Vec<UnitInfo> {
        unimplemented!();
    }

    /// The unit at the location, if it exists.
    ///
    /// * GameError::InvalidLocation - the location is outside the vision range.
    pub fn sense_unit_at_location(&self, _location: MapLocation)
                                  -> Result<Option<UnitInfo>, Error> {
        unimplemented!();
    }

    // ************************************************************************
    // ************************** WEATHER METHODS *****************************
    // ************************************************************************

    /// The asteroid strike pattern on Mars.
    pub fn asteroid_pattern(&self) -> AsteroidPattern {
        self.asteroids.clone()
    }

    /// The orbit pattern that determines a rocket's flight duration.
    pub fn orbit_pattern(&self) -> OrbitPattern {
        self.orbit.clone()
    }

    /// The current duration of flight if a rocket were to be launched this
    /// round. Does not take into account any research done on rockets.
    pub fn current_duration_of_flight(&self) -> Rounds {
        self.orbit.duration(self.round)
    }

    fn process_asteroids(&mut self) {
        if self.asteroids.asteroid(self.round).is_some() {
            let (location, karbonite) = {
                let asteroid = self.asteroids.asteroid(self.round).unwrap();
                (asteroid.location, asteroid.karbonite)
            };
            let planet_info = self.get_planet_mut(location.planet);
            planet_info.karbonite[location.y as usize][location.x as usize] += karbonite;
        }
    }

    // ************************************************************************
    // *********************** COMMUNICATION METHODS **************************
    // ************************************************************************

    // ************************************************************************
    // ****************************** ACCESSORS *******************************
    // ************************************************************************

    fn my_planet(&self) -> &PlanetInfo {
        let planet = self.planet();
        if let Some(planet_info) = self.planet_states.get(&planet) {
            planet_info
        } else {
            unreachable!();
        }
    }

    fn my_planet_mut(&mut self) -> &mut PlanetInfo {
        let planet = self.planet();
        if let Some(planet_info) = self.planet_states.get_mut(&planet) {
            planet_info
        } else {
            unreachable!();
        }
    }

    fn my_team(&self) -> &TeamInfo {
        let team = self.team();
        if let Some(team_info) = self.team_states.get(&team) {
            team_info
        } else {
            unreachable!();
        }
    }

    fn my_team_mut(&mut self) -> &mut TeamInfo {
        let team = self.team();
        if let Some(team_info) = self.team_states.get_mut(&team) {
            team_info
        } else {
            unreachable!();
        }
    }

    fn get_planet_mut(&mut self, planet: Planet) -> &mut PlanetInfo {
        if let Some(planet_info) = self.planet_states.get_mut(&planet) {
            planet_info
        } else {
            unreachable!();
        }
    }

    fn get_team(&self, team: Team) -> &TeamInfo {
        if let Some(team_info) = self.team_states.get(&team) {
            team_info
        } else {
            unreachable!();
        }
    }

    fn get_team_mut(&mut self, team: Team) -> &mut TeamInfo {
        if let Some(team_info) = self.team_states.get_mut(&team) {
            team_info
        } else {
            unreachable!();
        }
    }

    fn unit_info(&self, id: UnitID) -> Result<UnitInfo, Error> {
        if let Some(unit) = self.my_planet().unit_infos.get(&id) {
            Ok(unit.clone())
        } else if let Some(unit) = self.my_team().units_in_space.get(&id) {
            Ok(unit.info())
        } else {
            Err(GameError::NoSuchUnit)?
        }
    }

    fn unit_info_mut(&mut self, id: UnitID) -> Result<&mut UnitInfo, Error> {
        if self.my_planet().unit_infos.contains_key(&id) {
            Ok(self.my_planet_mut().unit_infos.get_mut(&id).expect("key exists"))
        } else {
            Err(GameError::NoSuchUnit)?
        }
    }

    /// Gets this unit from space or the current planet. Checks that its team
    /// is the same as the current team.
    ///
    /// * GameError::NoSuchUnit - the unit does not exist (inside the vision range).
    /// * GameError::TeamNotAllowed - the unit is not on the current player's team.
    fn my_unit(&self, id: UnitID) -> Result<&Unit, Error> {
        let unit = {
            if let Some(unit) = self.my_planet().units.get(&id) {
                unit
            } else if let Some(unit) = self.my_team().units_in_space.get(&id) {
                unit
            } else {
                return Err(GameError::NoSuchUnit)?;
            }
        };

        if unit.team() == self.team() {
            Ok(unit)
        } else {
            Err(GameError::TeamNotAllowed)?
        }
    }

    /// Gets a mutable version of this unit from space or the current planet.
    /// Checks that its team is the same as the current team.
    ///
    /// * GameError::NoSuchUnit - the unit does not exist (inside the vision range).
    /// * GameError::TeamNotAllowed - the unit is not on the current player's team.
    fn my_unit_mut(&mut self, id: UnitID) -> Result<&mut Unit, Error> {
        let team = self.team();
        let unit = {
            if self.my_planet().units.contains_key(&id) {
                self.my_planet_mut().units.get_mut(&id).expect("key exists")
            } else if self.my_team().units_in_space.contains_key(&id) {
                self.my_team_mut().units_in_space.get_mut(&id).expect("key exists")
            } else {
                return Err(GameError::NoSuchUnit)?;
            }
        };

        if unit.team() == team {
            Ok(unit)
        } else {
            Err(GameError::TeamNotAllowed)?
        }
    }

    /// Gets this unit from space or the current planet.
    ///
    /// * GameError::NoSuchUnit - the unit does not exist (inside the vision range).
    fn get_unit(&self, id: UnitID) -> Result<&Unit, Error> {
        if let Some(unit) = self.my_planet().units.get(&id) {
            Ok(unit)
        } else if let Some(unit) = self.my_team().units_in_space.get(&id) {
            Ok(unit)
        } else {
            Err(GameError::NoSuchUnit)?
        }
    }

    /// Gets a mutable version of this unit from space or the current planet.
    ///
    /// * GameError::NoSuchUnit - the unit does not exist (inside the vision range).
    fn get_unit_mut(&mut self, id: UnitID) -> Result<&mut Unit, Error> {
        if self.my_planet().units.contains_key(&id) {
            Ok(self.my_planet_mut().units.get_mut(&id).expect("key exists"))
        } else if self.my_team().units_in_space.contains_key(&id) {
            Ok(self.my_team_mut().units_in_space.get_mut(&id).expect("key exists"))
        } else {
            Err(GameError::NoSuchUnit)?
        }
    }

    // ************************************************************************
    // **************** UNIT CREATION / DESTRUCTION METHODS *******************
    // ************************************************************************

    /// Places the unit in location-based indexing and/or marks the unit info.
    /// Must be called after changing a unit's location within a planet.
    fn place_unit(&mut self, id: UnitID) {
        match self.my_unit(id)
                  .expect("Unit does not exist and cannot be placed.")
                  .location() {
            OnMap(map_loc) => {
                self.my_planet_mut().units_by_loc.insert(map_loc, id);
                self.unit_info_mut(id)
                    .expect("unit exists").location = OnMap(map_loc);
            },
            InGarrison(id) => {
                self.unit_info_mut(id)
                    .expect("unit exists").location = InGarrison(id);
            },
            _ => panic!("Unit is not on a planet and cannot be placed."),
        }
    }

    /// Temporarily removes this unit from any location-based indexing and
    /// marks the unit info. Must be on the current planet and team before
    /// being removed.
    fn remove_unit(&mut self, id: UnitID) {
        match self.my_unit(id)
                  .expect("Unit does not exist and cannot be removed.")
                  .location() {
            OnMap(loc) => {
                self.my_planet_mut().units_by_loc.remove(&loc);
            },
            _ => panic!("Unit is not on a map and cannot be removed."),
        }
    }

    /// Moves this rocket and any location-based indexing to space. Must be
    /// on the current planet and team. Also moves all the units inside it.
    fn move_to_space(&mut self, rocket_id: UnitID) {
        self.remove_unit(rocket_id);

        let rocket = self.my_planet_mut().units.remove(&rocket_id).expect("unit exists");
        self.my_planet_mut().unit_infos.remove(&rocket_id).expect("unit exists");

        for id in rocket.garrisoned_units().expect("unit is a rocket") {
            let unit = self.my_planet_mut().units.remove(&id).expect("unit exists");
            self.my_planet_mut().unit_infos.remove(&id).expect("unit exists");
            self.my_team_mut().units_in_space.insert(id, unit);
        }
        self.my_team_mut().units_in_space.insert(rocket_id, rocket);
    }

    /// Moves this rocket and any location-based indexing from space to this
    /// planet. Must currently be in space. Also move all the units inside it.
    fn move_from_space(&mut self, rocket_id: UnitID) {
        let rocket = self.my_team_mut().units_in_space.remove(&rocket_id).expect("unit exists");

        for id in rocket.garrisoned_units().expect("unit is a rocket") {
            let unit = self.my_team_mut().units_in_space.remove(&id).expect("unit exists");
            self.my_planet_mut().unit_infos.insert(id, unit.info());
            self.my_planet_mut().units.insert(id, unit);
        }

        self.my_planet_mut().unit_infos.insert(rocket_id, rocket.info());
        self.my_planet_mut().units.insert(rocket_id, rocket);
        self.place_unit(rocket_id);
    }

    /// Inserts a new unit into the internal data structures of the game world,
    /// assuming it is on the map.
    fn insert_unit(&mut self, unit: Unit) {
        let id = unit.id();
        let location = unit.location().map_location().expect("unit is on map");
        self.get_planet_mut(location.planet).unit_infos.insert(id, unit.info());
        self.get_planet_mut(location.planet).units.insert(id, unit);
        self.get_planet_mut(location.planet).units_by_loc.insert(location, id);
    }

    /// Creates and inserts a new unit into the game world, so that it can be
    /// referenced by ID. Used for testing only!!!
    pub fn create_unit(&mut self, team: Team, location: MapLocation,
                       unit_type: UnitType) -> Result<UnitID, Error> {
        let id = self.get_team_mut(team).id_generator.next_id();
        let level = self.get_team(team).research.get_level(&unit_type);
        let unit = Unit::new(id, team, unit_type, level, location)?;

        self.insert_unit(unit);
        Ok(id)
    }

    /// Destroys a unit. Removes any traces of it.
    ///
    /// If the unit is a rocket or factory, also destroys units in its garrison.
    fn destroy_unit(&mut self, id: UnitID) {
        // We need to call unit_info() here to ensure that this unit exists in
        // both the player engine and the dev engine.
        match self.unit_info(id)
                  .expect("Unit does not exist and cannot be destroyed.")
                  .location {
            OnMap(loc) => {
                self.my_planet_mut().units_by_loc.remove(&loc);
            },
            InSpace => {
                // Units only die in space after a landing on their turn.
                // Thus we are guaranteed that my_unit() will find the unit.
                for utd_id in self.my_unit(id).unwrap().garrisoned_units()
                                  .expect("only rockets can die in space") {
                    self.my_team_mut().units_in_space.remove(&utd_id);
                }
                self.my_team_mut().units_in_space.remove(&id);
                return;
            },
            Unknown => panic!("Unit is in ???, this should not be possible"),
            _ => {},
        };

<<<<<<< HEAD
        // TODO: units in factories
        let info = self.unit_info(id).unwrap().clone();
        if info.unit_type == UnitType::Rocket && info.team == self.team() {
            let units_to_destroy = self.get_unit_mut(id).unwrap()
                                       .garrisoned_units().unwrap();
=======
    /// Deletes a unit. Unit should be removed from map first.
    fn delete_unit(&mut self, id: UnitID) {
        self.units.remove(&id);
    }

    /// Destroys a unit.
    fn destroy_unit(&mut self, id: UnitID) -> Result<(), Error> {
        if self.get_unit(id)?.location().is_some() {
            self.remove_unit(id)?;
            self.get_unit_mut(id)?.destroy();
        }
        if self.get_unit(id)?.unit_type() == UnitType::Rocket {
            let units_to_destroy = self.get_unit_mut(id)?.garrison()?;
>>>>>>> f26f408f
            for utd_id in units_to_destroy.iter() {
                self.my_planet_mut().units.remove(&utd_id);
                self.my_planet_mut().unit_infos.remove(&utd_id);
            }
        }

        self.my_planet_mut().units.remove(&id);
        self.my_planet_mut().unit_infos.remove(&id);
    }

    /// Disintegrates the unit and removes it from the map. If the unit is a
    /// factory or a rocket, also disintegrates any units garrisoned inside it.
    ///
    /// * GameError::NoSuchUnit - the unit does not exist (inside the vision range).
    /// * GameError::TeamNotAllowed - the unit is not on the current player's team.
    pub fn disintegrate_unit(&mut self, _id: UnitID) -> Result<(), Error> {
        unimplemented!();
    }

    // ************************************************************************
    // ************************* LOCATION METHODS *****************************
    // ************************************************************************

    /// Whether the location is clear for a unit to occupy, either by movement
    /// or by construction.
    ///
    /// * GameError::InvalidLocation - the location is outside the vision range.
    pub fn is_occupiable(&self, location: MapLocation) -> Result<bool, Error> {
        if !self.can_sense_location(location) {
            return Err(GameError::InvalidLocation)?;
        }

        let planet_map = &self.starting_map(location.planet);
        Ok(planet_map.is_passable_terrain_at(location)? &&
            !self.my_planet().units_by_loc.contains_key(&location))
    }

    /// Whether the robot can move in the given direction, without taking into
    /// account the unit's movement heat. Takes into account only the map
    /// terrain, positions of other robots, and the edge of the game map.
    ///
    /// * GameError::NoSuchUnit - the unit does not exist (inside the vision range).
    /// * GameError::TeamNotAllowed - the unit is not on the current player's team.
    /// * GameError::InappropriateUnitType - the unit is not a robot.
    pub fn can_move(&self, robot_id: UnitID, direction: Direction) -> Result<bool, Error> {
        let unit = self.my_unit(robot_id)?;
        if let OnMap(location) = unit.location() {
            let new_location = location.add(direction);
            if self.starting_map(new_location.planet).on_map(new_location) {
                Ok(self.is_occupiable(new_location)?)
            } else {
                Ok(false)
            }
        } else {
            Ok(false)
        }
    }

    /// Whether the robot is ready to move. Tests whether the robot's attack
    /// heat is sufficiently low.
    ///
    /// * GameError::NoSuchUnit - the unit does not exist (inside the vision range).
    /// * GameError::TeamNotAllowed - the unit is not on the current player's team.
    /// * GameError::InappropriateUnitType - the unit is not a robot.
    pub fn is_move_ready(&self, robot_id: UnitID) -> Result<bool, Error> {
        let unit = self.my_unit(robot_id)?;
        Ok(unit.is_move_ready()?)
    }

    /// Moves the robot in the given direction.
    ///
    /// * GameError::NoSuchUnit - the unit does not exist (inside the vision range).
    /// * GameError::TeamNotAllowed - the unit is not on the current player's team.
    /// * GameError::InappropriateUnitType - the unit is not a robot.
    /// * GameError::InvalidAction - the robot cannot move in that direction.
    pub fn move_robot(&mut self, robot_id: UnitID, direction: Direction) -> Result<(), Error> {
        if self.can_move(robot_id, direction)? {
            let dest = match self.my_unit(robot_id)?.location() {
                OnMap(loc) => loc.add(direction),
                _ => Err(GameError::InvalidAction)?,
            };
            self.remove_unit(robot_id);
            self.my_unit_mut(robot_id)?.move_to(dest)?;
            self.place_unit(robot_id);
            Ok(())
        } else {
            Err(GameError::InvalidAction)?
        }
    }

    // ************************************************************************
    // *************************** ATTACK METHODS *****************************
    // ************************************************************************

    /// Deals damage to any unit in the target square, potentially destroying it.
    fn damage_location(&mut self, location: MapLocation, damage: i32) {
        let id = if let Some(id) = self.my_planet().units_by_loc.get(&location) {
            *id
        } else {
            return;
        };

        // The unit controller is always in the dev engine, but is only in the
        // player engine if the unit is on this team.
        if self.get_unit_mut(id).is_ok() {
            self.get_unit_mut(id).unwrap().take_damage(damage);
        }

        let should_destroy_unit = {
            let unit_info = self.unit_info_mut(id).expect("unit exists");
            unit_info.health = ((unit_info.health as i32) - damage) as u32;
            unit_info.health == 0
        };

        if should_destroy_unit {
            self.destroy_unit(id);
        }
    }

    /// Whether the robot can attack the given unit, without taking into
    /// account the unit's attack heat. Takes into account only the unit's
    /// attack range, and the location of the unit.
    ///
    /// * GameError::NoSuchUnit - the unit does not exist (inside the vision range).
    /// * GameError::TeamNotAllowed - the unit is not on the current player's team.
    /// * GameError::InappropriateUnitType - the unit is a healer, or not a robot.
    pub fn can_attack(&self, _robot_id: UnitID, _target_id: UnitID) -> Result<bool, Error> {
        unimplemented!();
    }

    /// Whether the robot is ready to attack. Tests whether the robot's attack
    /// heat is sufficiently low.
    ///
    /// * GameError::NoSuchUnit - the unit does not exist (inside the vision range).
    /// * GameError::TeamNotAllowed - the unit is not on the current player's team.
    /// * GameError::InappropriateUnitType - the unit is a healer, or not a robot.
    pub fn is_attack_ready(&self, _robot_id: UnitID) -> Result<bool, Error> {
        unimplemented!();
    }

    /// Attacks the robot, dealing the unit's standard amount of damage.
    ///
    /// * GameError::NoSuchUnit - the unit does not exist (inside the vision range).
    /// * GameError::TeamNotAllowed - the unit is not on the current player's team.
    /// * GameError::InappropriateUnitType - the unit is a healer, or not a robot.
    /// * GameError::InvalidAction - the robot cannot attack that location.
    pub fn attack(&mut self, _robot_id: UnitID, _target_id: UnitID) -> Result<(), Error> {
        unimplemented!();
    }

    // ************************************************************************
    // ************************* RESEARCH METHODS *****************************
    // ************************************************************************

    /// Returns research info of the current player.
    fn my_research(&self) -> ResearchInfo {
        self.my_team().research.clone()
    }

    /// Returns mutable research info of the current player.
    fn my_research_mut(&mut self) -> &mut ResearchInfo {
        &mut self.my_team_mut().research
    }

    /// The research info of the current team, including what branch is
    /// currently being researched, the number of rounds left.
    ///
    /// Note that mutating this object by resetting or queueing research
    /// does not have any effect. You must call the mutators on world.
    pub fn research_info(&self) -> ResearchInfo {
        self.my_research()
    }

    /// Resets the research queue to be empty. Returns true if the queue was
    /// not empty before, and false otherwise.
    pub fn reset_research(&mut self) -> bool {
        self.my_research_mut().reset_queue()
    }

    /// Adds a branch to the back of the queue, if it is a valid upgrade, and
    /// starts research if it is the first in the queue.
    ///
    /// Returns whether the branch was successfully added.
    pub fn queue_research(&mut self, branch: Branch) -> bool {
        self.my_research_mut().add_to_queue(&branch)
    }

    /// Update the current research and process any completed upgrades.
    fn process_research(&mut self, team: Team) -> Result<(), Error> {
        if let Some(branch) = self.get_team_mut(team).research.end_round()? {
            for (_, unit) in self.get_planet_mut(Planet::Earth).units.iter_mut() {
                if unit.unit_type() == branch {
                    unit.research()?;
                }
            }
            for (_, unit) in self.get_planet_mut(Planet::Mars).units.iter_mut() {
                if unit.unit_type() == branch {
                    unit.research()?;
                }
            }
            Ok(())
        } else {
            Ok(())
        }
    }

    // ************************************************************************
    // *************************** WORKER METHODS *****************************
    // ************************************************************************

    /// Whether the worker is ready to harvest. The worker cannot already have
    /// performed an action this round.
    ///
    /// * GameError::NoSuchUnit - the unit does not exist (inside the vision range).
    /// * GameError::TeamNotAllowed - the unit is not on the current player's team.
    /// * GameError::InappropriateUnitType - the unit is not a worker.
    pub fn can_harvest(&self, _worker_id: UnitID) -> Result<bool, Error> {
        unimplemented!();
    }

    /// Harvests up to the worker's harvest amount of karbonite from the given
    /// location, adding it to the team's resource pool.
    ///
    /// * GameError::NoSuchUnit - the unit does not exist (inside the vision range).
    /// * GameError::TeamNotAllowed - the unit is not on the current player's team.
    /// * GameError::InappropriateUnitType - the unit is not a worker.
    /// * GameError::InvalidLocation - the location is off the map.
    /// * GameError::InvalidAction - the worker is not ready to harvest.
    pub fn harvest(&mut self, _worker_id: UnitID, _direction: Direction)
                   -> Result<(), Error> {
        unimplemented!();
    }

    /// Whether the worker can blueprint a unit of the given type. The worker
    /// can only blueprint factories, and rockets if Rocketry has been
    /// researched. The team must have sufficient karbonite in its resource
    /// pool. The worker cannot already have performed an action this round.
    ///
    /// * GameError::NoSuchUnit - the unit does not exist (inside the vision range).
    /// * GameError::TeamNotAllowed - the unit is not on the current player's team.
    /// * GameError::InappropriateUnitType - the unit is not a worker, or the
    ///   unit type is not a factory or rocket.
    pub fn can_blueprint(&self, _worker_id: UnitID, _unit_type: UnitType)
                         -> Result<bool, Error> {
        unimplemented!();
    }

    /// Blueprints a unit of the given type in the given direction. Subtract
    /// cost of that unit from the team's resource pool.
    ///
    /// * GameError::NoSuchUnit - the unit does not exist (inside the vision range).
    /// * GameError::TeamNotAllowed - the unit is not on the current player's team.
    /// * GameError::InappropriateUnitType - the unit is not a worker, or the
    ///   unit type is not a factory or rocket.
    /// * GameError::InvalidLocation - the location is off the map.
    /// * GameError::InvalidAction - the worker is not ready to blueprint.
    pub fn blueprint(&mut self, _worker_id: UnitID, _unit_type: UnitType,
                     _direction: Direction) -> Result<(), Error> {
        unimplemented!();
    }

    /// Whether the worker can build a blueprint with the given ID. The worker
    /// and the blueprint must be adjacent to each other. The worker cannot
    /// already have performed an action this round.
    ///
    /// * GameError::NoSuchUnit - a unit does not exist.
    /// * GameError::TeamNotAllowed - a unit is not on the current player's team.
    /// * GameError::InappropriateUnitType - the worker or blueprint is the wrong
    ///   type. A unit that has already been built is no longer a blueprint.
    pub fn can_build(&self, _worker_id: UnitID, _blueprint_id: UnitID)
                     -> Result<bool, Error> {
        unimplemented!();
    }

    /// Blueprints a unit of the given type in the given direction. Subtract
    /// cost of that unit from the team's resource pool.
    ///
    /// * GameError::NoSuchUnit - a unit does not exist.
    /// * GameError::TeamNotAllowed - a unit is not on the current player's team.
    /// * GameError::InappropriateUnitType - the unit or blueprint is the wrong type.
    /// * GameError::InvalidAction - the worker cannot build the blueprint.
    pub fn build(&mut self, _worker_id: UnitID, _blueprint_id: UnitID)
                 -> Result<(), Error> {
        unimplemented!();
    }

    /// Whether the worker is ready to replicate. Tests that the worker's
    /// ability heat is sufficiently low, and that the team has sufficient
    /// karbonite in its resource pool.
    ///
    /// * GameError::NoSuchUnit - the unit does not exist (inside the vision range).
    /// * GameError::TeamNotAllowed - the unit is not on the current player's team.
    /// * GameError::InappropriateUnitType - the unit is not a worker.
    pub fn can_replicate(&self, _worker_id: UnitID) -> Result<bool, Error> {
        unimplemented!();
    }

    /// Replicates a worker in the given direction. Subtracts the cost of the
    /// worker from the team's resource pool.
    ///
    /// * GameError::NoSuchUnit - the unit does not exist (inside the vision range).
    /// * GameError::TeamNotAllowed - the unit is not on the current player's team.
    /// * GameError::InappropriateUnitType - the unit is not a worker.
    /// * GameError::InvalidLocation - the location is off the map.
    /// * GameError::InvalidAction - the worker is not ready to replicate.
    pub fn replicate(&mut self, _worker_id: UnitID, _direction: Direction)
                     -> Result<(), Error> {
        unimplemented!();
    }

    // ************************************************************************
    // *************************** KNIGHT METHODS *****************************
    // ************************************************************************

    /// Whether the knight can javelin the given robot, without taking into
    /// account the knight's ability heat. Takes into account only the knight's
    /// ability range, and the location of the robot.
    ///
    /// * GameError::InvalidResearchLevel - the ability has not been researched.
    /// * GameError::NoSuchUnit - the unit does not exist (inside the vision range).
    /// * GameError::TeamNotAllowed - the unit is not on the current player's team.
    /// * GameError::InappropriateUnitType - the unit is not a knight.
    pub fn can_javelin(&self, _knight_id: UnitID, _target_id: UnitID) -> Result<bool, Error> {
        unimplemented!();
    }

    /// Whether the knight is ready to javelin. Tests whether the knight's
    /// ability heat is sufficiently low.
    ///
    /// * GameError::InvalidResearchLevel - the ability has not been researched.
    /// * GameError::NoSuchUnit - the unit does not exist (inside the vision range).
    /// * GameError::TeamNotAllowed - the unit is not on the current player's team.
    /// * GameError::InappropriateUnitType - the unit is not a knight.
    pub fn is_javelin_ready(&self, _knight_id: UnitID) -> Result<bool, Error> {
        unimplemented!();
    }

    /// Javelins the robot, dealing the amount of ability damage.
    ///
    /// * GameError::InvalidResearchLevel - the ability has not been researched.
    /// * GameError::NoSuchUnit - the unit does not exist (inside the vision range).
    /// * GameError::TeamNotAllowed - the unit is not on the current player's team.
    /// * GameError::InappropriateUnitType - the unit is not a knight.
    /// * GameError::InvalidAction - the knight cannot javelin that unit.
    pub fn javelin(&mut self, _knight_id: UnitID, _target_id: UnitID) -> Result<(), Error> {
        unimplemented!();
    }

    // ************************************************************************
    // *************************** RANGER METHODS *****************************
    // ************************************************************************

    /// Begins the countdown to snipe a given location. Maximizes the units
    /// attack and movement heats until the ranger has sniped. The ranger may
    /// begin the countdown at any time, including resetting the countdown
    /// to snipe a different location.
    ///
    /// * GameError::InvalidResearchLevel - the ability has not been researched.
    /// * GameError::NoSuchUnit - the unit does not exist (inside the vision range).
    /// * GameError::TeamNotAllowed - the unit is not on the current player's team.
    /// * GameError::InappropriateUnitType - the unit is not a ranger.
    /// * GameError::InvalidLocation - the location is off the map or on a different planet.
    pub fn begin_snipe(&mut self, _ranger_id: UnitID, _location: MapLocation)
                       -> Result<(), Error> {
        unimplemented!();
    }

    /// If a ranger's snipe has reached the end of its countdown, fires
    /// the shot and resets the attack and movement heats.
    fn _process_ranger(&mut self) {
        unimplemented!();
    }

    // ************************************************************************
    // **************************** MAGE METHODS ******************************
    // ************************************************************************
    
    /// Whether the mage can blink to the given location, without taking into
    /// account the mage's ability heat. Takes into account only the mage's
    /// ability range, the map terrain, positions of other units, and the edge
    /// of the game map.
    ///
    /// * GameError::InvalidResearchLevel - the ability has not been researched.
    /// * GameError::NoSuchUnit - the unit does not exist (inside the vision range).
    /// * GameError::TeamNotAllowed - the unit is not on the current player's team.
    /// * GameError::InappropriateUnitType - the unit is not a mage.
    /// * GameError::InvalidLocation - the location is outside the vision range.
    pub fn can_blink(&self, _mage_id: UnitID, _location: MapLocation) -> Result<bool, Error> {
        unimplemented!();
    }

    /// Whether the mage is ready to blink. Tests whether the mage's ability
    /// heat is sufficiently low.
    ///
    /// * GameError::InvalidResearchLevel - the ability has not been researched.
    /// * GameError::NoSuchUnit - the unit does not exist (inside the vision range).
    /// * GameError::TeamNotAllowed - the unit is not on the current player's team.
    /// * GameError::InappropriateUnitType - the unit is not a mage.
    pub fn is_blink_ready(&self, _mage_id: UnitID) -> Result<bool, Error> {
        unimplemented!();
    }

    /// Blinks the mage to the given location.
    ///
    /// * GameError::InvalidResearchLevel - the ability has not been researched.
    /// * GameError::NoSuchUnit - the unit does not exist (inside the vision range).
    /// * GameError::TeamNotAllowed - the unit is not on the current player's team.
    /// * GameError::InappropriateUnitType - the unit is not a mage.
    /// * GameError::InvalidAction - the mage cannot blink to that location.
    pub fn blink(&mut self, _mage_id: UnitID, _location: MapLocation) -> Result<(), Error> {
        unimplemented!();
    }

    // ************************************************************************
    // *************************** HEALER METHODS *****************************
    // ************************************************************************

    /// Whether the healer can heal the given robot, without taking into
    /// account the healer's attack heat. Takes into account only the healer's
    /// attack range, and the location of the robot.
    ///
    /// * GameError::NoSuchUnit - a unit does not exist.
    /// * GameError::TeamNotAllowed - the first unit is not on the current player's team.
    /// * GameError::InappropriateUnitType - the healer or robot is not the right type.
    pub fn can_heal(&self, _healer_id: UnitID, _robot_id: UnitID) -> Result<bool, Error> {
        unimplemented!();
    }

    /// Whether the healer is ready to heal. Tests whether the healer's attack
    /// heat is sufficiently low.
    ///
    /// * GameError::NoSuchUnit - the unit does not exist (inside the vision range).
    /// * GameError::TeamNotAllowed - the unit is not on the current player's team.
    /// * GameError::InappropriateUnitType - the unit is not a healer.
    pub fn is_heal_ready(&self, _healer_id: UnitID) -> Result<bool, Error> {
        unimplemented!();
    }

    /// Heals the robot, dealing the healer's standard amount of "damage".
    ///
    /// * GameError::NoSuchUnit - a unit does not exist.
    /// * GameError::TeamNotAllowed - the first unit is not on the current player's team.
    /// * GameError::InappropriateUnitType - the healer or robot is not the right type.
    /// * GameError::InvalidAction - the healer cannot heal that unit.
    pub fn heal(&mut self, _healer_id: UnitID, _robot_id: UnitID) -> Result<(), Error> {
        unimplemented!();
    }

    /// Whether the healer can overcharge the given robot, without taking into
    /// account the healer's ability heat. Takes into account only the healer's
    /// ability range, and the location of the robot.
    ///
    /// * GameError::InvalidResearchLevel - the ability has not been researched.
    /// * GameError::NoSuchUnit - a unit does not exist.
    /// * GameError::TeamNotAllowed - the first unit is not on the current player's team.
    /// * GameError::InappropriateUnitType - the healer or robot is not the right type.
    pub fn can_overcharge(&self, _healer_id: UnitID, _robot_id: UnitID)
                          -> Result<bool, Error> {
        unimplemented!();
    }

    /// Whether the healer is ready to overcharge. Tests whether the healer's
    /// ability heat is sufficiently low.
    ///
    /// * GameError::InvalidResearchLevel - the ability has not been researched.
    /// * GameError::NoSuchUnit - the unit does not exist (inside the vision range).
    /// * GameError::TeamNotAllowed - the unit is not on the current player's team.
    /// * GameError::InappropriateUnitType - the unit is not a healer.
    pub fn is_overcharge_ready(&self, _healer_id: UnitID) -> Result<bool, Error> {
        unimplemented!();
    }

    /// Overcharges the robot, resetting the robot's cooldowns.
    ///
    /// * GameError::InvalidResearchLevel - the ability has not been researched.
    /// * GameError::NoSuchUnit - a unit does not exist.
    /// * GameError::TeamNotAllowed - the first unit is not on the current player's team.
    /// * GameError::InappropriateUnitType - the healer or robot is not the right type.
    /// * GameError::InvalidAction - the healer cannot overcharge that unit.
    pub fn overcharge(&mut self, _healer_id: UnitID, _robot_id: UnitID)
                      -> Result<(), Error> {
        unimplemented!();
    }

    // ************************************************************************
    // ************************* STRUCTURE METHODS ****************************
    // ************************************************************************

    /// Whether the robot can be loaded into the given structure's garrison. The robot
    /// must be ready to move and must be adjacent to the structure. The structure
    /// and the robot must be on the same team, and the structure must have space.
    ///
    /// * GameError::NoSuchUnit - a unit does not exist.
<<<<<<< HEAD
    /// * GameError::TeamNotAllowed - a unit is not on the current player's team.
    /// * GameError::InappropriateUnitType - the robot or rocket are the wrong type.
    pub fn can_garrison_rocket(&self, rocket_id: UnitID, robot_id: UnitID)
                        -> Result<bool, Error> {
        let robot = self.my_unit(robot_id)?;
        let rocket = self.my_unit(rocket_id)?;
        rocket.can_garrison(robot)
=======
    /// * GameError::TeamNotAllowed - either unit is not on the current player's team.
    /// * GameError::InappropriateUnitType - the robot or structure are the wrong type.
    pub fn can_load(&self, structure_id: UnitID, robot_id: UnitID)
                        -> Result<bool, Error> {
        let robot = self.get_unit(robot_id)?;
        let structure = self.get_unit(structure_id)?;
        structure.can_load(robot)
>>>>>>> f26f408f
    }

    /// Loads the robot into the garrison of the structure.
    ///
    /// * GameError::NoSuchUnit - a unit does not exist.
    /// * GameError::TeamNotAllowed - either unit is not on the current player's team.
    /// * GameError::InappropriateUnitType - the robot or structure are the wrong type.
    /// * GameError::InvalidAction - the robot cannot be loaded inside the structure.
    pub fn load(&mut self, structure_id: UnitID, robot_id: UnitID)
                    -> Result<(), Error> {
<<<<<<< HEAD
        if self.can_garrison_rocket(rocket_id, robot_id)? {
            self.remove_unit(robot_id);
            self.my_unit_mut(rocket_id)?.garrison(robot_id)?;
            self.my_unit_mut(robot_id)?.board_rocket(rocket_id)?;
            self.place_unit(robot_id);
=======
        if self.can_load(structure_id, robot_id)? {
            self.get_unit_mut(structure_id)?.load(robot_id)?;
            self.remove_unit(robot_id)?;
            self.get_unit_mut(robot_id)?.move_to(None)?;
>>>>>>> f26f408f
            Ok(())
        } else {
            Err(GameError::InvalidAction)?
        }
    }

<<<<<<< HEAD
    /// Tests whether the given rocket is able to degarrison a unit in the
    /// given direction. There must be space in that direction, the rocket
    /// must have a unit to unload, and the unit must be ready to move.
=======
    /// Tests whether the given structure is able to unload a unit in the
    /// given direction. There must be space in that direction, and the unit
    /// must be ready to move.
>>>>>>> f26f408f
    ///
    /// * GameError::NoSuchUnit - the unit does not exist (inside the vision range).
    /// * GameError::TeamNotAllowed - the unit is not on the current player's team.
    /// * GameError::InappropriateUnitType - the unit is not a structure.
    /// * GameError::InvalidLocation - the location is off the map.
    pub fn can_unload(&self, structure_id: UnitID, direction: Direction)
                                 -> Result<bool, Error> {
<<<<<<< HEAD
        let rocket = self.my_unit(rocket_id)?;
        if rocket.can_degarrison_unit()? {
            let robot = self.my_unit(rocket.garrisoned_units()?[0])?;
            let loc = rocket.location().map_location()?.add(direction);
=======
        let structure = self.get_unit(structure_id)?;
        if structure.can_unload_unit()? {
            let robot = self.get_unit(structure.garrison()?[0])?;
            let loc = structure.location().unwrap().add(direction);
>>>>>>> f26f408f
            Ok(self.is_occupiable(loc)? && robot.is_move_ready()?)
        } else {
            Ok(false)
        }
    }

    /// Unloads a robot from the garrison of the specified structure into an 
    /// adjacent space. Robots are unloaded in the order they were loaded.
    ///
    /// * GameError::NoSuchUnit - the unit does not exist (inside the vision range).
    /// * GameError::TeamNotAllowed - the unit is not on the current player's team.
    /// * GameError::InappropriateUnitType - the unit is not a structure.
    /// * GameError::InvalidLocation - the location is off the map.
    /// * GameError::InvalidAction - the rocket cannot degarrison a unit.
    pub fn unload(&mut self, structure_id: UnitID, direction: Direction)
                      -> Result<(), Error> {
<<<<<<< HEAD
        if self.can_degarrison_rocket(rocket_id, direction)? {
            let (robot_id, rocket_loc) = {
                let rocket = self.my_unit_mut(rocket_id)?;
                (rocket.degarrison_unit()?, rocket.location().map_location()?)
            };
            let robot_loc = rocket_loc.add(direction);
            self.my_unit_mut(robot_id)?.move_to(robot_loc)?;
            self.place_unit(robot_id);
            Ok(())
=======
        if self.can_unload(structure_id, direction)? {
            let (robot_id, structure_loc) = {
                let structure = self.get_unit_mut(structure_id)?;
                (structure.unload_unit()?, structure.location().unwrap())
            };
            let robot_loc = structure_loc.add(direction);
            self.get_unit_mut(robot_id)?.move_to(Some(robot_loc))?;
            self.place_unit(robot_id)
>>>>>>> f26f408f
        } else {
            Err(GameError::InvalidAction)?
        }
    }

<<<<<<< HEAD
    /// Whether the rocket can launch into space to the given destination. The
    /// rocket can launch if the it has never been used before. The destination
    /// is valid if it contains passable terrain on the other planet.
=======
    // ************************************************************************
    // ************************** FACTORY METHODS *****************************
    // ************************************************************************

    /// Adds a unit to the factory's production queue. Does nothing if the
    /// production queue is full. Returns whether the unit was added.
    ///
    /// * GameError::NoSuchUnit - the unit does not exist.
    /// * GameError::TeamNotAllowed - the unit is not on the current player's team.
    /// * GameError::InappropriateUnitType - the unit is not a factory, or the
    ///   queued unit type is not a robot.
    pub fn queue_robot(&mut self, _factory_id: UnitID, _unit_type: UnitType)
                       -> Result<bool, Error> {
        unimplemented!();
    }

    /// Process the end of the turn for factories. If a factory added a unit
    /// to its garrison, also mark that unit down in the game world.
    fn _process_factory(&self) {
        unimplemented!()
    }

    // ************************************************************************
    // *************************** ROCKET METHODS *****************************
    // ************************************************************************

    /// Whether the rocket can launch into space. The rocket can launch if the
    /// it has never been used before.
>>>>>>> f26f408f
    ///
    /// * GameError::NoSuchUnit - the unit does not exist (inside the vision range).
    /// * GameError::TeamNotAllowed - the unit is not on the current player's team.
    /// * GameError::InappropriateUnitType - the unit is not a rocket.
    pub fn can_launch_rocket(&self, rocket_id: UnitID, destination: MapLocation)
                             -> Result<bool, Error> {
        if destination.planet == self.planet() {
            return Ok(false);
        }

        let rocket = self.my_unit(rocket_id)?;
        if rocket.is_rocket_used()? {
            return Ok(false);
        }

        let map = &self.starting_map(destination.planet);
        Ok(map.on_map(destination) && map.is_passable_terrain_at(destination)?)
    }

    /// Launches the rocket into space, damaging the units adjacent to the
    /// takeoff location.
    ///
    /// * GameError::NoSuchUnit - the unit does not exist (inside the vision range).
    /// * GameError::TeamNotAllowed - the unit is not on the current player's team.
    /// * GameError::InappropriateUnitType - the unit is not a rocket.
    /// * GameError::InvalidAction - the rocket cannot launch.
    pub fn launch_rocket(&mut self, rocket_id: UnitID, destination: MapLocation)
                         -> Result<(), Error> {
        if self.can_launch_rocket(rocket_id, destination)? {
            let takeoff_loc = self.my_unit(rocket_id)?.location().map_location()?;
            for dir in Direction::all() {
                self.damage_location(takeoff_loc.add(dir), ROCKET_BLAST_DAMAGE);
            }

            self.move_to_space(rocket_id);
            self.my_unit_mut(rocket_id)?.launch_rocket()?;

            let landing_round = self.round + self.orbit.duration(self.round);
            self.my_team_mut().rocket_landings.add_landing(
                landing_round, RocketLanding::new(rocket_id, destination)
            );

            Ok(())
        } else {
            Err(GameError::InvalidAction)?
        }
    }

    /// Lands the rocket, damaging the units in adjacent squares. The rocket
    /// is destroyed if it lands on a factory, rocket, or impassable terrain.
    fn land_rocket(&mut self, rocket_id: UnitID, destination: MapLocation)
                   -> Result<(), Error> {
        if self.my_planet().units_by_loc.contains_key(&destination) {
            let victim_id = *self.my_planet().units_by_loc.get(&destination).unwrap();
            let should_destroy_rocket = match self.unit_info(victim_id)?.unit_type {
                UnitType::Rocket => true,
                UnitType::Factory => true,
                _ => false,
            };
            if should_destroy_rocket {
                self.destroy_unit(rocket_id);
            }
            self.destroy_unit(victim_id);
        } else {
            self.my_unit_mut(rocket_id)?.land_rocket(destination)?;
            self.move_from_space(rocket_id);
        }

        for dir in Direction::all() {
            self.damage_location(destination.add(dir), ROCKET_BLAST_DAMAGE);
        }

        Ok(())
    }

    fn process_rockets(&mut self, team: Team) -> Result<(), Error> {
        let landings = self.get_team(team).rocket_landings.landings_on(self.round);
        for landing in landings.iter() {
            self.land_rocket(landing.rocket_id, landing.destination)?;
        }
        Ok(())
    }

    // ************************************************************************
    // ****************************** GAME LOOP *******************************
    // ************************************************************************

    /// Updates the current player in the game. If a round of four turns has
    /// finished, also processes the end of the round. This includes updating
    /// unit cooldowns, rocket landings, asteroid strikes, research, etc. Returns 
    /// the next player to move, and whether the round was also ended.
    ///
    /// * GameError::InternalEngineError - something happened here...
    pub fn end_turn(&mut self) -> Result<(Player, bool), Error> {
        let mut end_round = false;
        self.player_to_move = match self.player_to_move {
            Player { team: Team::Red, planet: Planet::Earth } => Player { team: Team::Blue, planet: Planet::Earth},
            Player { team: Team::Blue, planet: Planet::Earth } => Player { team: Team::Red, planet: Planet::Mars},
            Player { team: Team::Red, planet: Planet::Mars } => Player { team: Team::Blue, planet: Planet::Mars},
            Player { team: Team::Blue, planet: Planet::Mars } => {
                // This is the last player to move, so we can advance to the next round.
                self.end_round()?;
                end_round = true;
                Player { team: Team::Red, planet: Planet::Earth}
            },
        };
        Ok((self.player_to_move, end_round))
    }

    pub fn end_round(&mut self) -> Result<(), Error> {
        self.round += 1;

        // Update unit cooldowns.
        for unit in &mut self.get_planet_mut(Planet::Earth).units.values_mut() {
            unit.end_round();
        }
        for unit in &mut self.get_planet_mut(Planet::Mars).units.values_mut() {
            unit.end_round();
        }

        // Land rockets.
        self.process_rockets(Team::Red)?;
        self.process_rockets(Team::Blue)?;

        // Process any potential asteroid impacts.
        self.process_asteroids();

        // Update the current research and process any completed upgrades.
        self.process_research(Team::Red)?;
        self.process_research(Team::Blue)?;

        Ok(())
    }

    /// Applies a single delta to this GameWorld.
    pub fn apply(&mut self, delta: &Delta) -> Result<(), Error> {
        match *delta {
            Delta::Attack {robot_id, target_unit_id} => self.attack(robot_id, target_unit_id),
            Delta::BeginSnipe {ranger_id, location} => self.begin_snipe(ranger_id, location),
            Delta::Blueprint {worker_id, structure_type, direction} => self.blueprint(worker_id, structure_type, direction),
            Delta::Blink {mage_id, location} => self.blink(mage_id, location),
            Delta::Build {worker_id, blueprint_id} => self.build(worker_id, blueprint_id),
<<<<<<< HEAD
            Delta::Degarrison {structure_id, direction} => unimplemented!(),
            Delta::Disintegrate {unit_id} => self.disintegrate_unit(unit_id),
            Delta::Garrison {structure_id, robot_id} => unimplemented!(),
=======
            Delta::Disintegrate {unit_id} => self.destroy_unit(unit_id),
>>>>>>> f26f408f
            Delta::Harvest {worker_id, direction} => self.harvest(worker_id, direction),
            Delta::Heal {healer_id, target_robot_id} => self.heal(healer_id, target_robot_id),
            Delta::Javelin {knight_id, target_unit_id} => self.javelin(knight_id, target_unit_id),
            Delta::LaunchRocket {rocket_id, location} => self.launch_rocket(rocket_id, location),
            Delta::Load {structure_id, robot_id} => self.load(structure_id, robot_id),
            Delta::Move {robot_id, direction} => self.move_robot(robot_id, direction),
            Delta::Overcharge {healer_id, target_robot_id} => self.overcharge(healer_id, target_robot_id),
            Delta::QueueResearch {branch} => { self.queue_research(branch); Ok(()) },
            Delta::QueueRobotProduction {factory_id, robot_type} => unimplemented!(),
            Delta::Repair {worker_id, structure_id} => unimplemented!(),
            Delta::Replicate {worker_id, direction} => self.replicate(worker_id, direction),
<<<<<<< HEAD
            Delta::ResetResearchQueue => { self.reset_research(); Ok(()) },
=======
            Delta::ResetResearchQueue {team} => unimplemented!(),
            Delta::Unload {structure_id, direction} => self.unload(structure_id, direction),
>>>>>>> f26f408f
            Delta::Nothing => Ok(()),
        }
    }

    /// Applies a turn message to this GameWorld, and ends the current turn. Returns
    /// the next player to move, and whether the current round was also ended.
    pub fn apply_turn(&mut self, turn: &TurnMessage) -> Result<(Player, bool), Error> {
        for delta in turn.changes.iter() {
            self.apply(delta)?;
        }
        Ok(self.end_turn()?)
    }
}

#[cfg(test)]
mod tests {
    use super::*;

    #[test]
    fn test_all_locations_within() {
        let world = GameWorld::test_world();
        let loc = MapLocation::new(Planet::Earth, 2, 4);
        let locs = world.all_locations_within(loc, 16);
        assert_eq!(locs.len(), 43, "43 locations within 16 distance squared");
        for new_loc in locs {
            assert_lte!(loc.distance_squared_to(new_loc), 16);
        }
        assert_eq!(world.all_locations_within(loc, 0), vec![loc]);
    }

    #[test]
    fn test_filter_visibility() {
        let initial_units_earth = vec![
            Unit::new(1, Team::Red, UnitType::Worker, 0, MapLocation::new(Planet::Earth, 0, 0)).unwrap(),
            Unit::new(2, Team::Red, UnitType::Mage, 0, MapLocation::new(Planet::Earth, 10, 11)).unwrap(),
            Unit::new(3, Team::Red, UnitType::Rocket, 0, MapLocation::new(Planet::Earth, 10, 10)).unwrap(),
            Unit::new(4, Team::Blue, UnitType::Mage, 0, MapLocation::new(Planet::Earth, 11, 10)).unwrap(),
            Unit::new(5, Team::Blue, UnitType::Worker, 0, MapLocation::new(Planet::Earth, 29, 29)).unwrap(),
        ];

        let mut map = GameMap::test_map();
        map.earth_map = PlanetMap {
            planet: Planet::Earth,
            height: 30,
            width: 30,
            initial_units: initial_units_earth,
            is_passable_terrain: vec![vec![true; 30]; 30],
            initial_karbonite: vec![vec![0; 30]; 30],
        };
        let mut world = GameWorld::new(map);

        // The Devs engine can see all the units.
        assert!(world.unit_controller(1).is_ok());
        assert!(world.unit_controller(2).is_ok());
        assert!(world.unit_controller(3).is_ok());

        // The Blue units are also visible, but the team is not allowed.
        assert_err!(world.unit_controller(4), GameError::TeamNotAllowed);
        assert_err!(world.unit_controller(5), GameError::TeamNotAllowed);

        // The Red Earth engine cannot see 5, which is not in range.
        let red_world = world.filter();
        assert!(red_world.unit_controller(1).is_ok());
        assert!(red_world.unit_controller(2).is_ok());
        assert!(red_world.unit_controller(3).is_ok());
        assert_err!(red_world.unit_controller(4), GameError::TeamNotAllowed);
        assert_err!(red_world.unit_controller(5), GameError::NoSuchUnit);

        // The Blue Earth engine cannot see 1, which is not in range.
        assert!(world.end_turn().is_ok());
        let blue_world = world.filter();
        assert_err!(blue_world.unit_controller(1), GameError::NoSuchUnit);
        assert_err!(blue_world.unit_controller(2), GameError::TeamNotAllowed);
        assert_err!(blue_world.unit_controller(3), GameError::TeamNotAllowed);
        assert!(blue_world.unit_controller(4).is_ok());
        assert!(blue_world.unit_controller(5).is_ok());
    }

    #[test]
    fn test_unit_create() {
        // Create the game world, and create and add some robots.
        let mut world = GameWorld::test_world();
        let loc_a = MapLocation::new(Planet::Earth, 0, 1);
        let loc_b = MapLocation::new(Planet::Earth, 0, 2);
        let id_a = world.create_unit(Team::Red, loc_a, UnitType::Knight).unwrap();
        let id_b = world.create_unit(Team::Red, loc_b, UnitType::Knight).unwrap();

        // The robots have different IDs.
        assert_ne!(id_a, id_b);

        // Both robots exist and are at the right locations.
        let unit_a = world.my_unit(id_a).unwrap();
        let unit_b = world.my_unit(id_b).unwrap();
        assert_eq!(unit_a.location(), OnMap(loc_a));
        assert_eq!(unit_b.location(), OnMap(loc_b));
    }

    #[test]
    fn test_unit_move() {
        // Create the game world.
        let mut world = GameWorld::test_world();
        let loc_a = MapLocation::new(Planet::Earth, 5, 5);
        let loc_b = MapLocation::new(Planet::Earth, 6, 5);

        // Create and add some robots. B is one square east of A.
        let a = world.create_unit(Team::Red, loc_a, UnitType::Knight).unwrap();
        let b = world.create_unit(Team::Red, loc_b, UnitType::Knight).unwrap();

        // Robot A cannot move east, as this is where B is. However,
        // it can move northeast.
        assert![world.is_move_ready(a).unwrap()];
        assert![!world.can_move(a, Direction::East).unwrap()];
        assert![world.can_move(a, Direction::Northeast).unwrap()];
        world.move_robot(a, Direction::Northeast).unwrap();

        // A is now one square north of B. B cannot move north to
        // A's new location, but can move west to A's old location.
        assert![world.is_move_ready(b).unwrap()];
        assert![!world.can_move(b, Direction::North).unwrap()];
        assert![world.can_move(b, Direction::West).unwrap()];
        world.move_robot(b, Direction::West).unwrap();

        // A cannot move again until its cooldowns are reset.
        assert![!world.is_move_ready(a).unwrap()];
        assert![world.can_move(a, Direction::South).unwrap()];
        assert![world.move_robot(a, Direction::South).is_err()];
        assert![world.end_round().is_ok()];

        // Finally, let's test that A cannot move back to its old square.
        assert![world.is_move_ready(a).unwrap()];
        assert![!world.can_move(a, Direction::Southwest).unwrap()];
        assert![world.can_move(a, Direction::South).unwrap()];
        world.move_robot(a, Direction::South).unwrap();
    }

    #[test]
    fn test_rocket_success() {
        // Create the game world.
        let mut world = GameWorld::test_world();
        let earth_loc = MapLocation::new(Planet::Earth, 5, 5);
        let mars_loc = MapLocation::new(Planet::Mars, 5, 5);
        let rocket = world.create_unit(Team::Red, earth_loc, UnitType::Rocket).unwrap();

        // Create units around the target location.
        let mut earth_bystanders: Vec<UnitID> = vec![];
        let mut mars_bystanders: Vec<UnitID> = vec![];
        for direction in Direction::all() {
            earth_bystanders.push(world.create_unit(Team::Red, earth_loc.add(direction), UnitType::Knight).unwrap());
            mars_bystanders.push(world.create_unit(Team::Red, mars_loc.add(direction), UnitType::Knight).unwrap());
        }

        // Launch the rocket.
        assert![world.can_launch_rocket(rocket, mars_loc).unwrap()];
        world.launch_rocket(rocket, mars_loc).unwrap();
        assert_eq![world.my_unit(rocket).unwrap().location(), InSpace];
        let damaged_knight_health = 200;
        for id in earth_bystanders.iter() {
            assert_eq![world.my_unit(*id).unwrap().health(), damaged_knight_health];
        }

        // Go forward two turns so that we're on Mars.
        assert![world.end_turn().is_ok()];
        assert![world.end_turn().is_ok()];

        // Force land the rocket.
        world.land_rocket(rocket, mars_loc).unwrap();
        assert_eq![world.my_unit(rocket).unwrap().location(), OnMap(mars_loc)];
            for id in mars_bystanders.iter() {
            assert_eq![world.my_unit(*id).unwrap().health(), damaged_knight_health];
        }
    }

    #[test]
    fn test_rocket_failure() {
        // Create the game world.
        let mut world = GameWorld::test_world();
        let earth_loc_a = MapLocation::new(Planet::Earth, 0, 0);
        let earth_loc_b = MapLocation::new(Planet::Earth, 0, 2);
        let mars_loc_off_map = MapLocation::new(Planet::Mars, 10000, 10000);
        let mars_loc_impassable = MapLocation::new(Planet::Mars, 0, 0);
        world.planet_maps.get_mut(&Planet::Mars).unwrap().is_passable_terrain[0][0] = false;
        let mars_loc_knight = MapLocation::new(Planet::Mars, 0, 1);
        let mars_loc_factory = MapLocation::new(Planet::Mars, 0, 2);
        let rocket_a = world.create_unit(Team::Red, earth_loc_a, UnitType::Rocket).unwrap();
        let rocket_b = world.create_unit(Team::Red, earth_loc_b, UnitType::Rocket).unwrap();
        let knight = world.create_unit(Team::Blue, mars_loc_knight, UnitType::Knight).unwrap();
        let factory = world.create_unit(Team::Blue, mars_loc_factory, UnitType::Factory).unwrap();

        // Failed launches.
        assert![!world.can_launch_rocket(rocket_a, earth_loc_b).unwrap()];
        assert_err![world.launch_rocket(rocket_a, earth_loc_b), GameError::InvalidAction];
        assert![!world.can_launch_rocket(rocket_a, mars_loc_off_map).unwrap()];
        assert_err![world.launch_rocket(rocket_a, mars_loc_off_map), GameError::InvalidAction];
        assert![!world.can_launch_rocket(rocket_a, mars_loc_impassable).unwrap()];
        assert_err![world.launch_rocket(rocket_a, mars_loc_impassable), GameError::InvalidAction];

        // Rocket landing on a robot should destroy the robot.
        assert![world.can_launch_rocket(rocket_a, mars_loc_knight).unwrap()];
        assert![world.launch_rocket(rocket_a, mars_loc_knight).is_ok()];
        assert![world.end_turn().is_ok()];
        assert![world.end_turn().is_ok()];
        assert![world.land_rocket(rocket_a, mars_loc_knight).is_ok()];
        assert![world.my_unit(rocket_a).is_ok()];
        assert![world.end_turn().is_ok()];
        assert_err![world.my_unit(knight), GameError::NoSuchUnit];

        // Launch the rocket on Earth.
        assert![world.end_turn().is_ok()];
        assert![world.can_launch_rocket(rocket_b, mars_loc_factory).unwrap()];
        assert![world.launch_rocket(rocket_b, mars_loc_factory).is_ok()];

        // Go forward two turns so that we're on Mars.
        assert![world.end_turn().is_ok()];
        assert![world.end_turn().is_ok()];

        // Rocket landing on a factory should destroy both units.
        assert![world.land_rocket(rocket_b, mars_loc_factory).is_ok()];
        assert_err![world.my_unit(rocket_b), GameError::NoSuchUnit];
        assert_err![world.my_unit(factory), GameError::NoSuchUnit];
    }

    #[test]
    fn test_rocket_load() {
        // Create the game world and the rocket for this test.
        let mut world = GameWorld::test_world();
        let takeoff_loc = MapLocation::new(Planet::Earth, 10, 10);        
        let rocket = world.create_unit(Team::Red, takeoff_loc, UnitType::Rocket).unwrap();

        // Correct loading.
        let valid_boarder = world.create_unit(Team::Red, takeoff_loc.add(Direction::North), UnitType::Knight).unwrap();
<<<<<<< HEAD
        assert![world.can_garrison_rocket(rocket, valid_boarder).unwrap()];
        assert![world.garrison_rocket(rocket, valid_boarder).is_ok()];
        assert_eq![world.my_unit(valid_boarder).unwrap().location(), InGarrison(rocket)];

        // Boarding fails when too far from the rocket.
        let invalid_boarder_too_far = world.create_unit(Team::Red, takeoff_loc.add(Direction::North).add(Direction::North), UnitType::Knight).unwrap();
        assert![!world.can_garrison_rocket(rocket, valid_boarder).unwrap()];
        assert_err![world.garrison_rocket(rocket, invalid_boarder_too_far), GameError::InvalidAction];
=======
        assert![world.load(rocket, valid_boarder).is_ok()];
        assert_eq![world.get_unit(valid_boarder).unwrap().location(), None];

        // Boarding fails when too far from the rocket.
        let invalid_boarder_too_far = world.create_unit(Team::Red, takeoff_loc.add(Direction::North).add(Direction::North), UnitType::Knight).unwrap();
        assert![world.load(rocket, invalid_boarder_too_far).is_err()];
>>>>>>> f26f408f

        // Boarding fails when the robot has already moved.
        assert![world.move_robot(invalid_boarder_too_far, Direction::South).is_ok()];
        let invalid_boarder_already_moved = invalid_boarder_too_far;
        assert![!world.is_move_ready(invalid_boarder_already_moved).unwrap()];
        assert![!world.can_garrison_rocket(rocket, invalid_boarder_already_moved).unwrap()];
        assert_err![world.garrison_rocket(rocket, invalid_boarder_already_moved), GameError::InvalidAction];

        // Factories and rockets cannot board rockets.
        let invalid_boarder_factory = world.create_unit(Team::Red, takeoff_loc.add(Direction::Southeast), UnitType::Factory).unwrap();
<<<<<<< HEAD
        assert_err![world.can_garrison_rocket(rocket, invalid_boarder_factory), GameError::InappropriateUnitType];
        assert_err![world.garrison_rocket(rocket, invalid_boarder_factory), GameError::InappropriateUnitType];
        let invalid_boarder_rocket = world.create_unit(Team::Red, takeoff_loc.add(Direction::South), UnitType::Rocket).unwrap();
        assert_err![world.can_garrison_rocket(rocket, invalid_boarder_rocket), GameError::InappropriateUnitType];
        assert_err![world.garrison_rocket(rocket, invalid_boarder_rocket), GameError::InappropriateUnitType];
=======
        assert![world.load(rocket, invalid_boarder_factory).is_err()];
        let invalid_boarder_rocket = world.create_unit(Team::Red, takeoff_loc.add(Direction::South), UnitType::Rocket).unwrap();
        assert![world.load(rocket, invalid_boarder_rocket).is_err()];
>>>>>>> f26f408f

        // Rockets can be loaded up to their capacity...
        for _ in 1..8 {
            let valid_extra_boarder = world.create_unit(Team::Red, takeoff_loc.add(Direction::East), UnitType::Knight).unwrap();
<<<<<<< HEAD
            assert![world.can_garrison_rocket(rocket, valid_extra_boarder).unwrap()];
            assert![world.garrison_rocket(rocket, valid_extra_boarder).is_ok()];
=======
            assert![world.load(rocket, valid_extra_boarder).is_ok()];
>>>>>>> f26f408f
        }

        // ... but not beyond their capacity.
        let invalid_boarder_rocket_full = world.create_unit(Team::Red, takeoff_loc.add(Direction::East), UnitType::Knight).unwrap();
<<<<<<< HEAD
        assert![!world.can_garrison_rocket(rocket, invalid_boarder_rocket_full).unwrap()];
        assert_err![world.garrison_rocket(rocket, invalid_boarder_rocket_full), GameError::InvalidAction];
=======
        assert![world.load(rocket, invalid_boarder_rocket_full).is_err()];
>>>>>>> f26f408f

        // A unit should not be able to board another team's rocket.
        let blue_takeoff_loc = MapLocation::new(Planet::Earth, 5, 5);
        let blue_rocket = world.create_unit(Team::Blue, blue_takeoff_loc, UnitType::Rocket).unwrap();
        let invalid_boarder_wrong_team = world.create_unit(Team::Red, blue_takeoff_loc.add(Direction::North), UnitType::Knight).unwrap();
<<<<<<< HEAD
        assert_err![world.can_garrison_rocket(blue_rocket, invalid_boarder_wrong_team), GameError::TeamNotAllowed];
        assert_err![world.garrison_rocket(blue_rocket, invalid_boarder_wrong_team), GameError::TeamNotAllowed];
=======
        assert![world.load(blue_rocket, invalid_boarder_wrong_team).is_err()];
>>>>>>> f26f408f
    }

    #[test]
    fn test_rocket_unload() {
        // Create the game world and the rocket for this test.
        let mut world = GameWorld::test_world();
        let takeoff_loc = MapLocation::new(Planet::Earth, 10, 10);        
        let rocket = world.create_unit(Team::Red, takeoff_loc, UnitType::Rocket).unwrap();
        
        // Load the rocket with robots.
        for _ in 0..2 {
            let robot = world.create_unit(Team::Red, takeoff_loc.add(Direction::North), UnitType::Knight).unwrap();
<<<<<<< HEAD
            assert![world.can_garrison_rocket(rocket, robot).unwrap()];
            assert![world.garrison_rocket(rocket, robot).is_ok()];
=======
            assert![world.load(rocket, robot).is_ok()];
>>>>>>> f26f408f
        }

        // Fly the rocket to Mars.
        let landing_loc = MapLocation::new(Planet::Mars, 0, 0);
        assert![world.launch_rocket(rocket, landing_loc).is_ok()];

        // Go forward two turns so that we're on Mars.
        assert![world.end_turn().is_ok()];
        assert![world.end_turn().is_ok()];
        assert![world.land_rocket(rocket, landing_loc).is_ok()];

<<<<<<< HEAD
        // Cannot degarrison in the same round. But can after one turn.
        assert![!world.can_degarrison_rocket(rocket, Direction::North).unwrap()];
        assert_err![world.degarrison_rocket(rocket, Direction::North), GameError::InvalidAction];
        assert![world.end_round().is_ok()];

        // Correct degarrisoning.
        assert![world.can_degarrison_rocket(rocket, Direction::North).unwrap()];
        assert![world.degarrison_rocket(rocket, Direction::North).is_ok()];

        // Cannot degarrison into an occupied square.
        assert![!world.can_degarrison_rocket(rocket, Direction::North).unwrap()];
        assert![world.degarrison_rocket(rocket, Direction::North).is_err()];

        // Cannot degarrison into an impassable square.
        world.planet_maps.get_mut(&Planet::Mars).unwrap().is_passable_terrain[0][1] = false;
        assert![!world.can_degarrison_rocket(rocket, Direction::East).unwrap()];
        assert_err![world.degarrison_rocket(rocket, Direction::East), GameError::InvalidAction];

        // Error degarrisoning off the map.
        assert_err![world.can_degarrison_rocket(rocket, Direction::South), GameError::InvalidLocation];
        assert_err![world.degarrison_rocket(rocket, Direction::South), GameError::InvalidLocation];

        // Error degarrisoning not a rocket.
        let robot_loc = MapLocation::new(Planet::Mars, 10, 10);
        let robot = world.create_unit(Team::Red, robot_loc, UnitType::Mage).unwrap();
        assert_err![world.can_degarrison_rocket(robot, Direction::East), GameError::InappropriateUnitType];
        assert_err![world.degarrison_rocket(robot, Direction::East), GameError::InappropriateUnitType];

        // Correct degarrisoning, again.
        world.planet_maps.get_mut(&Planet::Mars).unwrap().is_passable_terrain[0][1] = true;
        assert![world.can_degarrison_rocket(rocket, Direction::East).unwrap()];
        assert![world.degarrison_rocket(rocket, Direction::East).is_ok()];

        // Cannot degarrison an empty rocket.
        assert![!world.can_degarrison_rocket(rocket, Direction::East).unwrap()];
        assert_err![world.degarrison_rocket(rocket, Direction::East), GameError::InvalidAction];
=======
        // Cannot unload in the same round.
        assert![world.unload(rocket, Direction::North).is_err()];

        // Correct unloading.
        world.end_round().unwrap();
        assert![world.unload(rocket, Direction::North).is_ok()];

        // Cannot unload into an occupied square.
        assert![world.unload(rocket, Direction::North).is_err()];

        // Cannot unload into an impassable square.
        world.get_planet_info_mut(Planet::Mars).map.is_passable_terrain[10][11] = false;
        assert![world.unload(rocket, Direction::East).is_err()];

        // Correct unloading, again.
        assert![world.unload(rocket, Direction::South).is_ok()];

        // Cannot unload an empty rocket.
        assert![world.unload(rocket, Direction::West).is_err()];
>>>>>>> f26f408f
    }
}<|MERGE_RESOLUTION|>--- conflicted
+++ resolved
@@ -734,7 +734,7 @@
         let rocket = self.my_planet_mut().units.remove(&rocket_id).expect("unit exists");
         self.my_planet_mut().unit_infos.remove(&rocket_id).expect("unit exists");
 
-        for id in rocket.garrisoned_units().expect("unit is a rocket") {
+        for id in rocket.garrison().expect("unit is a rocket") {
             let unit = self.my_planet_mut().units.remove(&id).expect("unit exists");
             self.my_planet_mut().unit_infos.remove(&id).expect("unit exists");
             self.my_team_mut().units_in_space.insert(id, unit);
@@ -747,7 +747,7 @@
     fn move_from_space(&mut self, rocket_id: UnitID) {
         let rocket = self.my_team_mut().units_in_space.remove(&rocket_id).expect("unit exists");
 
-        for id in rocket.garrisoned_units().expect("unit is a rocket") {
+        for id in rocket.garrison().expect("unit is a rocket") {
             let unit = self.my_team_mut().units_in_space.remove(&id).expect("unit exists");
             self.my_planet_mut().unit_infos.insert(id, unit.info());
             self.my_planet_mut().units.insert(id, unit);
@@ -795,7 +795,7 @@
             InSpace => {
                 // Units only die in space after a landing on their turn.
                 // Thus we are guaranteed that my_unit() will find the unit.
-                for utd_id in self.my_unit(id).unwrap().garrisoned_units()
+                for utd_id in self.my_unit(id).unwrap().garrison()
                                   .expect("only rockets can die in space") {
                     self.my_team_mut().units_in_space.remove(&utd_id);
                 }
@@ -806,27 +806,11 @@
             _ => {},
         };
 
-<<<<<<< HEAD
         // TODO: units in factories
         let info = self.unit_info(id).unwrap().clone();
         if info.unit_type == UnitType::Rocket && info.team == self.team() {
             let units_to_destroy = self.get_unit_mut(id).unwrap()
-                                       .garrisoned_units().unwrap();
-=======
-    /// Deletes a unit. Unit should be removed from map first.
-    fn delete_unit(&mut self, id: UnitID) {
-        self.units.remove(&id);
-    }
-
-    /// Destroys a unit.
-    fn destroy_unit(&mut self, id: UnitID) -> Result<(), Error> {
-        if self.get_unit(id)?.location().is_some() {
-            self.remove_unit(id)?;
-            self.get_unit_mut(id)?.destroy();
-        }
-        if self.get_unit(id)?.unit_type() == UnitType::Rocket {
-            let units_to_destroy = self.get_unit_mut(id)?.garrison()?;
->>>>>>> f26f408f
+                                       .garrison().unwrap();
             for utd_id in units_to_destroy.iter() {
                 self.my_planet_mut().units.remove(&utd_id);
                 self.my_planet_mut().unit_infos.remove(&utd_id);
@@ -1320,23 +1304,13 @@
     /// and the robot must be on the same team, and the structure must have space.
     ///
     /// * GameError::NoSuchUnit - a unit does not exist.
-<<<<<<< HEAD
-    /// * GameError::TeamNotAllowed - a unit is not on the current player's team.
-    /// * GameError::InappropriateUnitType - the robot or rocket are the wrong type.
-    pub fn can_garrison_rocket(&self, rocket_id: UnitID, robot_id: UnitID)
-                        -> Result<bool, Error> {
-        let robot = self.my_unit(robot_id)?;
-        let rocket = self.my_unit(rocket_id)?;
-        rocket.can_garrison(robot)
-=======
     /// * GameError::TeamNotAllowed - either unit is not on the current player's team.
     /// * GameError::InappropriateUnitType - the robot or structure are the wrong type.
     pub fn can_load(&self, structure_id: UnitID, robot_id: UnitID)
                         -> Result<bool, Error> {
-        let robot = self.get_unit(robot_id)?;
-        let structure = self.get_unit(structure_id)?;
+        let robot = self.my_unit(robot_id)?;
+        let structure = self.my_unit(structure_id)?;
         structure.can_load(robot)
->>>>>>> f26f408f
     }
 
     /// Loads the robot into the garrison of the structure.
@@ -1347,33 +1321,20 @@
     /// * GameError::InvalidAction - the robot cannot be loaded inside the structure.
     pub fn load(&mut self, structure_id: UnitID, robot_id: UnitID)
                     -> Result<(), Error> {
-<<<<<<< HEAD
-        if self.can_garrison_rocket(rocket_id, robot_id)? {
+        if self.can_load(structure_id, robot_id)? {
             self.remove_unit(robot_id);
-            self.my_unit_mut(rocket_id)?.garrison(robot_id)?;
-            self.my_unit_mut(robot_id)?.board_rocket(rocket_id)?;
+            self.my_unit_mut(structure_id)?.load(robot_id)?;
+            self.my_unit_mut(robot_id)?.board_rocket(structure_id)?;
             self.place_unit(robot_id);
-=======
-        if self.can_load(structure_id, robot_id)? {
-            self.get_unit_mut(structure_id)?.load(robot_id)?;
-            self.remove_unit(robot_id)?;
-            self.get_unit_mut(robot_id)?.move_to(None)?;
->>>>>>> f26f408f
             Ok(())
         } else {
             Err(GameError::InvalidAction)?
         }
     }
 
-<<<<<<< HEAD
-    /// Tests whether the given rocket is able to degarrison a unit in the
-    /// given direction. There must be space in that direction, the rocket
-    /// must have a unit to unload, and the unit must be ready to move.
-=======
     /// Tests whether the given structure is able to unload a unit in the
     /// given direction. There must be space in that direction, and the unit
     /// must be ready to move.
->>>>>>> f26f408f
     ///
     /// * GameError::NoSuchUnit - the unit does not exist (inside the vision range).
     /// * GameError::TeamNotAllowed - the unit is not on the current player's team.
@@ -1381,17 +1342,11 @@
     /// * GameError::InvalidLocation - the location is off the map.
     pub fn can_unload(&self, structure_id: UnitID, direction: Direction)
                                  -> Result<bool, Error> {
-<<<<<<< HEAD
-        let rocket = self.my_unit(rocket_id)?;
-        if rocket.can_degarrison_unit()? {
-            let robot = self.my_unit(rocket.garrisoned_units()?[0])?;
-            let loc = rocket.location().map_location()?.add(direction);
-=======
-        let structure = self.get_unit(structure_id)?;
+
+        let structure = self.my_unit(structure_id)?;
         if structure.can_unload_unit()? {
-            let robot = self.get_unit(structure.garrison()?[0])?;
-            let loc = structure.location().unwrap().add(direction);
->>>>>>> f26f408f
+            let robot = self.my_unit(structure.garrison()?[0])?;
+            let loc = structure.location().map_location()?.add(direction);
             Ok(self.is_occupiable(loc)? && robot.is_move_ready()?)
         } else {
             Ok(false)
@@ -1408,36 +1363,20 @@
     /// * GameError::InvalidAction - the rocket cannot degarrison a unit.
     pub fn unload(&mut self, structure_id: UnitID, direction: Direction)
                       -> Result<(), Error> {
-<<<<<<< HEAD
-        if self.can_degarrison_rocket(rocket_id, direction)? {
-            let (robot_id, rocket_loc) = {
-                let rocket = self.my_unit_mut(rocket_id)?;
-                (rocket.degarrison_unit()?, rocket.location().map_location()?)
+        if self.can_unload(structure_id, direction)? {
+            let (robot_id, structure_loc) = {
+                let structure = self.my_unit_mut(structure_id)?;
+                (structure.unload_unit()?, structure.location().map_location()?)
             };
-            let robot_loc = rocket_loc.add(direction);
+            let robot_loc = structure_loc.add(direction);
             self.my_unit_mut(robot_id)?.move_to(robot_loc)?;
             self.place_unit(robot_id);
             Ok(())
-=======
-        if self.can_unload(structure_id, direction)? {
-            let (robot_id, structure_loc) = {
-                let structure = self.get_unit_mut(structure_id)?;
-                (structure.unload_unit()?, structure.location().unwrap())
-            };
-            let robot_loc = structure_loc.add(direction);
-            self.get_unit_mut(robot_id)?.move_to(Some(robot_loc))?;
-            self.place_unit(robot_id)
->>>>>>> f26f408f
         } else {
             Err(GameError::InvalidAction)?
         }
     }
 
-<<<<<<< HEAD
-    /// Whether the rocket can launch into space to the given destination. The
-    /// rocket can launch if the it has never been used before. The destination
-    /// is valid if it contains passable terrain on the other planet.
-=======
     // ************************************************************************
     // ************************** FACTORY METHODS *****************************
     // ************************************************************************
@@ -1464,9 +1403,9 @@
     // *************************** ROCKET METHODS *****************************
     // ************************************************************************
 
-    /// Whether the rocket can launch into space. The rocket can launch if the
-    /// it has never been used before.
->>>>>>> f26f408f
+    /// Whether the rocket can launch into space to the given destination. The
+    /// rocket can launch if the it has never been used before. The destination
+    /// is valid if it contains passable terrain on the other planet.
     ///
     /// * GameError::NoSuchUnit - the unit does not exist (inside the vision range).
     /// * GameError::TeamNotAllowed - the unit is not on the current player's team.
@@ -1609,13 +1548,7 @@
             Delta::Blueprint {worker_id, structure_type, direction} => self.blueprint(worker_id, structure_type, direction),
             Delta::Blink {mage_id, location} => self.blink(mage_id, location),
             Delta::Build {worker_id, blueprint_id} => self.build(worker_id, blueprint_id),
-<<<<<<< HEAD
-            Delta::Degarrison {structure_id, direction} => unimplemented!(),
             Delta::Disintegrate {unit_id} => self.disintegrate_unit(unit_id),
-            Delta::Garrison {structure_id, robot_id} => unimplemented!(),
-=======
-            Delta::Disintegrate {unit_id} => self.destroy_unit(unit_id),
->>>>>>> f26f408f
             Delta::Harvest {worker_id, direction} => self.harvest(worker_id, direction),
             Delta::Heal {healer_id, target_robot_id} => self.heal(healer_id, target_robot_id),
             Delta::Javelin {knight_id, target_unit_id} => self.javelin(knight_id, target_unit_id),
@@ -1627,12 +1560,8 @@
             Delta::QueueRobotProduction {factory_id, robot_type} => unimplemented!(),
             Delta::Repair {worker_id, structure_id} => unimplemented!(),
             Delta::Replicate {worker_id, direction} => self.replicate(worker_id, direction),
-<<<<<<< HEAD
             Delta::ResetResearchQueue => { self.reset_research(); Ok(()) },
-=======
-            Delta::ResetResearchQueue {team} => unimplemented!(),
             Delta::Unload {structure_id, direction} => self.unload(structure_id, direction),
->>>>>>> f26f408f
             Delta::Nothing => Ok(()),
         }
     }
@@ -1863,75 +1792,48 @@
 
         // Correct loading.
         let valid_boarder = world.create_unit(Team::Red, takeoff_loc.add(Direction::North), UnitType::Knight).unwrap();
-<<<<<<< HEAD
-        assert![world.can_garrison_rocket(rocket, valid_boarder).unwrap()];
-        assert![world.garrison_rocket(rocket, valid_boarder).is_ok()];
+        assert![world.can_load(rocket, valid_boarder).unwrap()];
+        assert![world.load(rocket, valid_boarder).is_ok()];
         assert_eq![world.my_unit(valid_boarder).unwrap().location(), InGarrison(rocket)];
 
         // Boarding fails when too far from the rocket.
         let invalid_boarder_too_far = world.create_unit(Team::Red, takeoff_loc.add(Direction::North).add(Direction::North), UnitType::Knight).unwrap();
-        assert![!world.can_garrison_rocket(rocket, valid_boarder).unwrap()];
-        assert_err![world.garrison_rocket(rocket, invalid_boarder_too_far), GameError::InvalidAction];
-=======
-        assert![world.load(rocket, valid_boarder).is_ok()];
-        assert_eq![world.get_unit(valid_boarder).unwrap().location(), None];
-
-        // Boarding fails when too far from the rocket.
-        let invalid_boarder_too_far = world.create_unit(Team::Red, takeoff_loc.add(Direction::North).add(Direction::North), UnitType::Knight).unwrap();
-        assert![world.load(rocket, invalid_boarder_too_far).is_err()];
->>>>>>> f26f408f
+        assert![!world.can_load(rocket, valid_boarder).unwrap()];
+        assert_err![world.load(rocket, invalid_boarder_too_far), GameError::InvalidAction];
 
         // Boarding fails when the robot has already moved.
         assert![world.move_robot(invalid_boarder_too_far, Direction::South).is_ok()];
         let invalid_boarder_already_moved = invalid_boarder_too_far;
         assert![!world.is_move_ready(invalid_boarder_already_moved).unwrap()];
-        assert![!world.can_garrison_rocket(rocket, invalid_boarder_already_moved).unwrap()];
-        assert_err![world.garrison_rocket(rocket, invalid_boarder_already_moved), GameError::InvalidAction];
+        assert![!world.can_load(rocket, invalid_boarder_already_moved).unwrap()];
+        assert_err![world.load(rocket, invalid_boarder_already_moved), GameError::InvalidAction];
 
         // Factories and rockets cannot board rockets.
         let invalid_boarder_factory = world.create_unit(Team::Red, takeoff_loc.add(Direction::Southeast), UnitType::Factory).unwrap();
-<<<<<<< HEAD
-        assert_err![world.can_garrison_rocket(rocket, invalid_boarder_factory), GameError::InappropriateUnitType];
-        assert_err![world.garrison_rocket(rocket, invalid_boarder_factory), GameError::InappropriateUnitType];
+        assert_err![world.can_load(rocket, invalid_boarder_factory), GameError::InappropriateUnitType];
+        assert_err![world.load(rocket, invalid_boarder_factory), GameError::InappropriateUnitType];
         let invalid_boarder_rocket = world.create_unit(Team::Red, takeoff_loc.add(Direction::South), UnitType::Rocket).unwrap();
-        assert_err![world.can_garrison_rocket(rocket, invalid_boarder_rocket), GameError::InappropriateUnitType];
-        assert_err![world.garrison_rocket(rocket, invalid_boarder_rocket), GameError::InappropriateUnitType];
-=======
-        assert![world.load(rocket, invalid_boarder_factory).is_err()];
-        let invalid_boarder_rocket = world.create_unit(Team::Red, takeoff_loc.add(Direction::South), UnitType::Rocket).unwrap();
-        assert![world.load(rocket, invalid_boarder_rocket).is_err()];
->>>>>>> f26f408f
+        assert_err![world.can_load(rocket, invalid_boarder_rocket), GameError::InappropriateUnitType];
+        assert_err![world.load(rocket, invalid_boarder_rocket), GameError::InappropriateUnitType];
 
         // Rockets can be loaded up to their capacity...
         for _ in 1..8 {
             let valid_extra_boarder = world.create_unit(Team::Red, takeoff_loc.add(Direction::East), UnitType::Knight).unwrap();
-<<<<<<< HEAD
-            assert![world.can_garrison_rocket(rocket, valid_extra_boarder).unwrap()];
-            assert![world.garrison_rocket(rocket, valid_extra_boarder).is_ok()];
-=======
+            assert![world.can_load(rocket, valid_extra_boarder).unwrap()];
             assert![world.load(rocket, valid_extra_boarder).is_ok()];
->>>>>>> f26f408f
         }
 
         // ... but not beyond their capacity.
         let invalid_boarder_rocket_full = world.create_unit(Team::Red, takeoff_loc.add(Direction::East), UnitType::Knight).unwrap();
-<<<<<<< HEAD
-        assert![!world.can_garrison_rocket(rocket, invalid_boarder_rocket_full).unwrap()];
-        assert_err![world.garrison_rocket(rocket, invalid_boarder_rocket_full), GameError::InvalidAction];
-=======
-        assert![world.load(rocket, invalid_boarder_rocket_full).is_err()];
->>>>>>> f26f408f
+        assert![!world.can_load(rocket, invalid_boarder_rocket_full).unwrap()];
+        assert_err![world.load(rocket, invalid_boarder_rocket_full), GameError::InvalidAction];
 
         // A unit should not be able to board another team's rocket.
         let blue_takeoff_loc = MapLocation::new(Planet::Earth, 5, 5);
         let blue_rocket = world.create_unit(Team::Blue, blue_takeoff_loc, UnitType::Rocket).unwrap();
         let invalid_boarder_wrong_team = world.create_unit(Team::Red, blue_takeoff_loc.add(Direction::North), UnitType::Knight).unwrap();
-<<<<<<< HEAD
-        assert_err![world.can_garrison_rocket(blue_rocket, invalid_boarder_wrong_team), GameError::TeamNotAllowed];
-        assert_err![world.garrison_rocket(blue_rocket, invalid_boarder_wrong_team), GameError::TeamNotAllowed];
-=======
-        assert![world.load(blue_rocket, invalid_boarder_wrong_team).is_err()];
->>>>>>> f26f408f
+        assert_err![world.can_load(blue_rocket, invalid_boarder_wrong_team), GameError::TeamNotAllowed];
+        assert_err![world.load(blue_rocket, invalid_boarder_wrong_team), GameError::TeamNotAllowed];
     }
 
     #[test]
@@ -1944,12 +1846,8 @@
         // Load the rocket with robots.
         for _ in 0..2 {
             let robot = world.create_unit(Team::Red, takeoff_loc.add(Direction::North), UnitType::Knight).unwrap();
-<<<<<<< HEAD
-            assert![world.can_garrison_rocket(rocket, robot).unwrap()];
-            assert![world.garrison_rocket(rocket, robot).is_ok()];
-=======
+            assert![world.can_load(rocket, robot).unwrap()];
             assert![world.load(rocket, robot).is_ok()];
->>>>>>> f26f408f
         }
 
         // Fly the rocket to Mars.
@@ -1961,63 +1859,41 @@
         assert![world.end_turn().is_ok()];
         assert![world.land_rocket(rocket, landing_loc).is_ok()];
 
-<<<<<<< HEAD
-        // Cannot degarrison in the same round. But can after one turn.
-        assert![!world.can_degarrison_rocket(rocket, Direction::North).unwrap()];
-        assert_err![world.degarrison_rocket(rocket, Direction::North), GameError::InvalidAction];
+        // Cannot unload in the same round. But can after one turn.
+        assert![!world.can_unload(rocket, Direction::North).unwrap()];
+        assert_err![world.unload(rocket, Direction::North), GameError::InvalidAction];
         assert![world.end_round().is_ok()];
 
-        // Correct degarrisoning.
-        assert![world.can_degarrison_rocket(rocket, Direction::North).unwrap()];
-        assert![world.degarrison_rocket(rocket, Direction::North).is_ok()];
-
-        // Cannot degarrison into an occupied square.
-        assert![!world.can_degarrison_rocket(rocket, Direction::North).unwrap()];
-        assert![world.degarrison_rocket(rocket, Direction::North).is_err()];
-
-        // Cannot degarrison into an impassable square.
+        // Correct unloading.
+        assert![world.can_unload(rocket, Direction::North).unwrap()];
+        assert![world.unload(rocket, Direction::North).is_ok()];
+
+        // Cannot unload into an occupied square.
+        assert![!world.can_unload(rocket, Direction::North).unwrap()];
+        assert![world.unload(rocket, Direction::North).is_err()];
+
+        // Cannot unload into an impassable square.
         world.planet_maps.get_mut(&Planet::Mars).unwrap().is_passable_terrain[0][1] = false;
-        assert![!world.can_degarrison_rocket(rocket, Direction::East).unwrap()];
-        assert_err![world.degarrison_rocket(rocket, Direction::East), GameError::InvalidAction];
-
-        // Error degarrisoning off the map.
-        assert_err![world.can_degarrison_rocket(rocket, Direction::South), GameError::InvalidLocation];
-        assert_err![world.degarrison_rocket(rocket, Direction::South), GameError::InvalidLocation];
-
-        // Error degarrisoning not a rocket.
+        assert![!world.can_unload(rocket, Direction::East).unwrap()];
+        assert_err![world.unload(rocket, Direction::East), GameError::InvalidAction];
+
+        // Error unloading off the map.
+        assert_err![world.can_unload(rocket, Direction::South), GameError::InvalidLocation];
+        assert_err![world.unload(rocket, Direction::South), GameError::InvalidLocation];
+
+        // Error unloading not a rocket.
         let robot_loc = MapLocation::new(Planet::Mars, 10, 10);
         let robot = world.create_unit(Team::Red, robot_loc, UnitType::Mage).unwrap();
-        assert_err![world.can_degarrison_rocket(robot, Direction::East), GameError::InappropriateUnitType];
-        assert_err![world.degarrison_rocket(robot, Direction::East), GameError::InappropriateUnitType];
-
-        // Correct degarrisoning, again.
+        assert_err![world.can_unload(robot, Direction::East), GameError::InappropriateUnitType];
+        assert_err![world.unload(robot, Direction::East), GameError::InappropriateUnitType];
+
+        // Correct unloading, again.
         world.planet_maps.get_mut(&Planet::Mars).unwrap().is_passable_terrain[0][1] = true;
-        assert![world.can_degarrison_rocket(rocket, Direction::East).unwrap()];
-        assert![world.degarrison_rocket(rocket, Direction::East).is_ok()];
-
-        // Cannot degarrison an empty rocket.
-        assert![!world.can_degarrison_rocket(rocket, Direction::East).unwrap()];
-        assert_err![world.degarrison_rocket(rocket, Direction::East), GameError::InvalidAction];
-=======
-        // Cannot unload in the same round.
-        assert![world.unload(rocket, Direction::North).is_err()];
-
-        // Correct unloading.
-        world.end_round().unwrap();
-        assert![world.unload(rocket, Direction::North).is_ok()];
-
-        // Cannot unload into an occupied square.
-        assert![world.unload(rocket, Direction::North).is_err()];
-
-        // Cannot unload into an impassable square.
-        world.get_planet_info_mut(Planet::Mars).map.is_passable_terrain[10][11] = false;
-        assert![world.unload(rocket, Direction::East).is_err()];
-
-        // Correct unloading, again.
-        assert![world.unload(rocket, Direction::South).is_ok()];
+        assert![world.can_unload(rocket, Direction::East).unwrap()];
+        assert![world.unload(rocket, Direction::East).is_ok()];
 
         // Cannot unload an empty rocket.
-        assert![world.unload(rocket, Direction::West).is_err()];
->>>>>>> f26f408f
+        assert![!world.can_unload(rocket, Direction::East).unwrap()];
+        assert_err![world.unload(rocket, Direction::East), GameError::InvalidAction];
     }
 }