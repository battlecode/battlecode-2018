#!/bin/python3
'''
This starts the socket server to which things connect to play the game
'''

import socketserver
import socket # pylint: disable=unused-import
import threading
import time
import random
import sys
import logging
import os.path
import ujson as json
import battlecode as bc

NUM_PLAYERS = 4

class Game(object): # pylint: disable=too-many-instance-attributes
    '''
    This function contains the game information, and is started at the begining
    of the process
    It handles talking to the rust engine, and sending data to the client.
    This class also processes the received data from the client, but the actual
    reception is done by the ReceiveHandler and socket server
    '''

    def __init__(self, game_map: bc.GameMap, logging_level=logging.DEBUG,
                 logging_file="server.log", time_pool=1000, time_additional=50):

        self.time_pool = time_pool/1000.
        self.time_additional = time_additional/1000.
        logging.basicConfig(filename=logging_file, level=logging_level)
        '''
        Initialize Game object
        Args:
            num_players: Number of players
            state:       Start state of game (Note can be snapshot
        '''
        self.players = [] # Array containing the player ids
        # Dict taking player id and giving bool of log in
        self.player_logged = {}
        # Dict taking player id and giving amount of time left as float
        self.times = {}

        self.disconnected = False

        # Initialize the players
        for index in range(NUM_PLAYERS):
            new_id = random.randrange(65536)
            self.players.append({'id':new_id})
            self.players[-1]['player'] = bc.Player(bc.Team.Red if index % 2 == 0 else bc.Team.Blue, bc.Planet.Earth if index < 2 else bc.Planet.Mars)
            self.player_logged[new_id] = False
            self.times[new_id] = self.time_pool

        self.started = False
        self.game_over = False

        # Lock thread running player should hold
        self.current_player_index = 0
        self.turn_events = [threading.Event() for _  in range(len(self.players))]

        self.map = game_map

        self.manager = bc.GameController.new_manager(self.map)
        for player in self.players:
            player['start_message'] = self.manager.start_game(player['player']).to_json()
        self.viewer_messages = []
        manager_start_message = self.manager.initial_start_turn_message()
        self.last_message = manager_start_message.start_turn.to_json()
        self.viewer_messages.append(manager_start_message.viewer.to_json())
        self.initialized = 0

    def player_id2index(self, client_id):
        for i in range(len(self.players)):
            if self.players[i]['id'] ==client_id:
                return i
        raise Exception("Invalid id")

    @property
    def num_log_in(self):
        '''
        Returns the number of people who have been logged in
        '''
        total = 0
        for key in self.player_logged:
            if self.player_logged[key]:
                total += 1
        return total

    def verify_login(self, unpacked_data: str):
        '''
            This function verifies the login and then logins in the player code.
            Adds them to the game state

            Args:
                data: A socket that we received data from the client on
            Return:
                Boolean if login was successful
        '''

        client_id = int(unpacked_data['client_id'])

        # Check if they are in our list of clients
        if client_id not in [player['id'] for player in self.players]:
            return "Client id Mismatch"

        # Check if they logged in already
        if self.player_logged[client_id]:
            return "Already Logged In"

        self.player_logged[client_id] = True

        # Check if all the players are logged in and then start the game
        logging.info("Player logged in: %s", self.player_logged)
        if len(self.players) == self.num_log_in:
            self.start_game()
        return client_id

    def set_player_turn(self, player_index):
        self.current_player_index = player_index
        self.turn_events[player_index].set()

    def start_game(self):
        '''
        This code handles starting the game. Anything that is meant to be
        triggered when a game starts is stored here.
        '''

        # Init the player who starts and then tell everyone we started
        self.current_player_index = 0
        self.set_player_turn(self.current_player_index)
        self.started = True
        return



    def end_turn(self):
        '''
        This function handles the release of all locks and moving the player to
        the next turn. It also handles sleeping the docker instances.
        Args:
            client_id: The int of the client that this thread is related to
        '''


        # Increment to the next player
        self.current_player_index = (self.current_player_index + 1) % len(self.players)
        self.set_player_turn(self.current_player_index)

    def get_viewer_messages(self):
        '''
        A generator for the viewer messages
        '''
        # TODO check this works with the way the engine works
        max_yield_item = 0
        while not self.game_over or max_yield_item != len(self.viewer_messages):
            if len(self.viewer_messages) > max_yield_item:
                new_max = len(self.viewer_messages)
                for i in range(max_yield_item, new_max):
                    yield self.viewer_messages[i]
                max_yield_item = new_max
            time.sleep(0.1)




    def start_turn(self, client_id: int):
        '''
        This is a blocking function that waits until it client_id's turn to
        start the game. It attempts to take the game lock and then checks to see
        if the client_id matches the next player id. If it does it returns and
        the player can start running.

        This also handles waking the docker instances to start computing
        '''

        logging.debug("Client %s: entered start turn", client_id)
        exit_well = False
        player_index = self.player_id2index(client_id)
        while not self.game_over:
            if self.turn_events[player_index].wait(timeout=0.1):
                self.turn_events[player_index].clear()
                assert(self.current_player_index == player_index)
                self.times[client_id] += self.time_additional
                return True

        return False




    def make_action(self, turn_message: bc.TurnMessage, client_id: int, diff_time: float):
        '''
        Take action data and give it to the engine
        Args:
            data: the data received from the stream

        '''
        # interact with the engine
        application = self.manager.apply_turn(turn_message)
        self.last_message = application.start_turn.to_json()
        self.viewer_messages.append(application.viewer.to_json())
        self.times[client_id] -= diff_time
        return


def create_receive_handler(game: Game, dockers, use_docker: bool,
                           is_unix_stream: bool)  \
                                    -> socketserver.BaseRequestHandler:
    '''
    Create a Class that will be used a receive handler

    Args:
        game: The game the receive handler should operate on
        dockers: A map of the docker files with the key being
        use_docker: if True sleep and wake with docker otherwise don't use
                    docker. Useful for testing the socket server
    Return:
        A ReceiveHandler class
    '''
    class ReceiveHandler(socketserver.BaseRequestHandler):
        '''
        This class overrides the default handling method in socketServer, so it
        calls what we want
        '''

        def __init__(self, *args, **kwargs):
            '''
            Hidden init
            '''
            self.game = game
            self.dockers = dockers
            self.client_id = 0
            self.error = ""
            self.logged_in = False
            self.is_unix_stream = is_unix_stream
            super(ReceiveHandler, self).__init__(*args, **kwargs)

        def get_next_message(self) -> object:
            '''
            Returns the json loaded object of the next string that is sent over the
            socket

            Returns:
                An object, for our purposes this will be a dictionary, of the json
                loaded string
            '''

            recv_socket = self.request
            game = self.game

            wrapped_socket = recv_socket.makefile('rwb', 1)
            logging.debug("Client %s: Waiting for next message", self.client_id)
            try:
                data = next(wrapped_socket)
            except (StopIteration, IOError):
                wrapped_socket.close()
                recv_socket.close()
                print("Here?")
                for i in range(NUM_PLAYERS):
                    if self.client_id == self.game.players[i]['id']:
                        if i < 2:
                            self.game.winner = 'player2'
                        else:
                            self.game.winner = 'player1'
                self.game.disconnected = True
                self.game.game_over = True
                sys.exit(0)
            except KeyboardInterrupt:
                wrapped_socket.close()
                recv_socket.close()
                for i in range(NUM_PLAYERS):
                    if self.client_id == self.game.players[i]['id']:
                        if i < 2:
                            self.game.winner = 'player2'
                        else:
                            self.game.winner = 'player1'
                self.game.disconnected = True
                self.game.game_over = True
                raise KeyboardInterrupt
            finally:
                wrapped_socket.close()

            data = data.decode("utf-8").strip()
            unpacked_data = json.loads(data)
            return unpacked_data

        def send_message(self, obj: object) -> None:
            '''
            Sends newline delimited message to socket
            The object desired to be sent will be converted to a json and then encoded
            and sent.

            Args:
                Obj: The object that wants to be serialized and sent over

            Returns:
                None
            '''


            send_socket = self.request
            if isinstance(obj, bytes):
                obj = obj.decode()

            message = obj + "\n"
            encoded_message = message.encode()
            logging.debug("Client %s: Sending message %s", self.client_id,
                          encoded_message)

            wrapped_socket = send_socket.makefile('rwb', 1)
            try:
                wrapped_socket.write(encoded_message)
            except IOError:
                for i in range(NUM_PLAYERS):
                    if self.client_id == self.game.players[i]['id']:
                        if i < 2:
                            self.game.winner = 'player2'
                        else:
                            self.game.winner = 'player1'
<<<<<<< HEAD
                logging.warning("Client %s: Game Over", self.client_id)
=======
                print("Client %s: Game Over", self.client_id)
                print("Cleaning up")
                self.game.disconnected = True
>>>>>>> 376e1764
                self.game.game_over = True
                wrapped_socket.close()
                send_socket.close()
                sys.exit(0)
            except KeyboardInterrupt:
                for i in range(NUM_PLAYERS):
                    if self.client_id == self.game.players[i]['id']:
                        if i < 2:
                            self.game.winner = 'player2'
                        else:
                            self.game.winner = 'player1'
                self.game.disconnected = True
                self.game.game_over = True
                wrapped_socket.close()
                send_socket.close()
                sys.exit(0)
            finally:
                wrapped_socket.close()
            return


        def message(self, state_diff):
            '''
            Compress the current state into a message that will be sent to the
            client
            '''
            if self.error == "":
                error = "null"
            else:
                self.docker.destroy()

            if state_diff == "":
                state_diff = '""'
            if isinstance(state_diff, bytes):
                state_diff = state_diff.decode()

            if self.logged_in:
                logged_in = "true"
            else:
                logged_in = "false"

            message = f'{{"logged_in":{logged_in},"client_id":"{self.client_id}","error":{error},"message":{state_diff}}}'
            return message

        def player_handler(self):
            '''
            This is the handler for socket connections from players
            '''
            self.logged_in = False
            logging.debug("Client connected to server")
            self.request.settimeout(50)

            # Handle Login phase
            while not self.logged_in:
                unpacked_data = self.get_next_message()


                verify_out = self.game.verify_login(unpacked_data)

                self.error = ""
                if not isinstance(verify_out, int):
                    self.error = verify_out
                    logging.warning("Client failed to log in error: %s",
                                    self.client_id)
                else:
                    logging.info("Client %s: logged in succesfully", self.client_id)
                    self.logged_in = True
                    self.client_id = verify_out

                log_success = self.message("")

                self.send_message(log_success)

            """
            if use_docker:
                # Attribute defined here for ease of use.
                self.docker = self.dockers[self.client_id]#pylint: disable=W0201
                self.docker.pause()
            """

            logging.debug("Client %s: Spinning waiting for game to start",
                          self.client_id)

            while not self.game.started and not self.game.game_over:
                # Spin while waiting for game to start
                time.sleep(0.5)


            logging.info("Client %s: Game started", self.client_id)


            while self.game.started and not self.game.game_over:
                # This is the loop that the code will always remain in

                # Blocks until it this clients turn
                if not self.game.start_turn(self.client_id):
                    self.request.close()
                    return

                if self.game.manager.is_over():
                    self.game.game_over = True
                    self.game.end_turn()
                    self.request.close()
                    return


                logging.debug("Client %s: Started turn", self.client_id)

                if self.game.initialized > 3:
                    start_turn_msg = self.message(self.game.last_message)
                else:
                    state_diff = self.game.players[self.game.current_player_index]['start_message']
                    start_turn_msg = self.message(state_diff)

                """# Start player code computing
                if use_docker:
                    self.docker.unpause()
                """

                # but i'm getting wierd results when testing?
                start_time = time.perf_counter()
                self.send_message(start_turn_msg)

                if self.game.initialized > 3:
                    unpacked_data = self.get_next_message()
                    end_time = time.perf_counter()
                    diff_time = end_time-start_time

                    # Check client is who they claim they are
                    if int(unpacked_data['client_id']) != self.client_id:
                        assert False, "Wrong Client id"

                    # Get the moves to pass to the game
                    turn_message = bc.TurnMessage.from_json(json.dumps(unpacked_data['turn_message']))

                    game.make_action(turn_message, self.client_id, diff_time)
                else:
                    self.game.initialized += 1


                """
                if use_docker:
                    self.docker.pause()
                """
                self.game.end_turn()

        def viewer_handler(self):
            '''
            This handles the connection to the viewer
            '''
            for message in self.game.get_next_message():
                # TODO check this schema works for the viewer
                self.send_message(message)

        def handle(self):
            '''
            This does all the processing of the data we receive and we spend our
            time in this function.
            '''
            if self.is_unix_stream:
                self.player_handler()
            else:
                self.viewer_handler()

    return ReceiveHandler


def start_server(sock_file: str, game: Game, dockers, use_docker=True) -> socketserver.BaseServer:
    '''
    Start a socket server for the players to connect to
    Args:
        sock_file: This is a string name of the file that will be used for
                    as UnixStream

        game: The game information that is being run

        use_docker bool: whether to use docker or not

    Return:
        server_thread: The connection so it can be closed by parent functions at
                        the appropriate time
    '''

    # Create handler for mangaing each connections to server
    receive_handler = create_receive_handler(game, dockers, use_docker, True)

    if isinstance(sock_file, tuple):
        # tcp port
        server = socketserver.ThreadingTCPServer(sock_file, receive_handler)
    else:
        print('starting server', sock_file)
        server = socketserver.ThreadingUnixStreamServer(sock_file, receive_handler)

    server_thread = threading.Thread(target=server.serve_forever, daemon=True)
    logging.info("Server Started at %s", sock_file)
    server_thread.start()

    return server

def start_viewer_server(port: int, game: Game) -> socketserver.BaseServer:
    '''
    Start a socket server for the players to connect to
    Args:
        port: port to connect to viewer on

        game: The game information that is being run

        use_docker bool: whether to use docker or not

    Return:
        server_thread: The connection so it can be closed by parent functions at
                        the appropriate time
    '''

    # Create handler for mangaing each connections to server
    receive_handler = create_receive_handler(game, {}, False, False)

    # Start server
    server = socketserver.ThreadingTCPServer(('localhost', port), receive_handler)
    server_thread = threading.Thread(target=server.serve_forever, daemon=True)
    server_thread.start()

    return server<|MERGE_RESOLUTION|>--- conflicted
+++ resolved
@@ -319,13 +319,9 @@
                             self.game.winner = 'player2'
                         else:
                             self.game.winner = 'player1'
-<<<<<<< HEAD
-                logging.warning("Client %s: Game Over", self.client_id)
-=======
                 print("Client %s: Game Over", self.client_id)
                 print("Cleaning up")
                 self.game.disconnected = True
->>>>>>> 376e1764
                 self.game.game_over = True
                 wrapped_socket.close()
                 send_socket.close()
